--- conflicted
+++ resolved
@@ -374,13 +374,10 @@
         .exclude_item("wasi_get_start_function")
         .exclude_item("wasi_get_wasi_version")
         .exclude_item("wasi_version_t")
-<<<<<<< HEAD
         .exclude_item("wasm_instance_get_vmctx_ptr")
         .exclude_item("wasmer_compiler_t")
         .exclude_item("wasmer_engine_t")
         .exclude_item("wasm_config_set_compiler")
         .exclude_item("wasm_config_set_engine")
-=======
         .exclude_item("wat2wasm")
->>>>>>> cf47832e
 }
--- conflicted
+++ resolved
@@ -231,13 +231,8 @@
     #[cfg(not(target_os = "windows"))]
     let result: c_int = unsafe { libc::pipe(fd_ptr) };
     if result == -1 {
-<<<<<<< HEAD
         debug!("=> os error: {}", Error::last_os_error())
     };
-=======
-        debug!("=> os error: {}", Error::last_os_error());
-    }
->>>>>>> c8a15ede
     result
 }
 
@@ -317,7 +312,6 @@
     -1
 }
 
-<<<<<<< HEAD
 pub fn ___syscall132(ctx: &mut Ctx, _which: c_int, mut varargs: VarArgs) -> c_int {
     debug!("emscripten::___syscall132 (getpgid)");
 
@@ -331,8 +325,6 @@
     ret
 }
 
-=======
->>>>>>> c8a15ede
 pub fn ___syscall133(_ctx: &mut Ctx, _one: i32, _two: i32) -> i32 {
     debug!("emscripten::___syscall133");
     -1
@@ -432,11 +424,7 @@
     let fd: i32 = varargs.get(ctx);
     let _offset_high: u32 = varargs.get(ctx); // We don't use the offset high as emscripten skips it
     let offset_low: u32 = varargs.get(ctx);
-<<<<<<< HEAD
     let result_ptr_value: WasmPtr<loff_t> = varargs.get(ctx);
-=======
-    let result_ptr_value: WasmPtr<i64> = varargs.get(ctx);
->>>>>>> c8a15ede
     let whence: i32 = varargs.get(ctx);
     let offset = offset_low;
     let ret = unsafe { lseek(fd, offset as _, whence) as i64 };
@@ -624,7 +612,6 @@
     -1
 }
 
-<<<<<<< HEAD
 // fcntl64
 pub fn ___syscall221(ctx: &mut Ctx, _which: c_int, mut varargs: VarArgs) -> c_int {
     debug!("emscripten::___syscall221 (fcntl64) {}", _which);
@@ -644,8 +631,6 @@
     ret
 }
 
-=======
->>>>>>> c8a15ede
 pub fn ___syscall268(_ctx: &mut Ctx, _one: i32, _two: i32) -> i32 {
     debug!("emscripten::___syscall268");
     -1

use crate::varargs::VarArgs;
#[cfg(target_os = "macos")]
use libc::size_t;
/// NOTE: TODO: These syscalls only support wasm_32 for now because they assume offsets are u32
/// Syscall list: https://www.cs.utexas.edu/~bismith/test/syscalls/syscalls32.html
use libc::{
    accept,
    access,
    bind,
    c_char,
    c_int,
    c_void,
    chown,
    // fcntl, setsockopt, getppid
    connect,
    dup,
    dup2,
    fchmod,
    fchown,
    fcntl,
    // ENOTTY,
    fsync,
    getgid,
    getgroups,
    getpeername,
    getrusage,
    getsockname,
    getsockopt,
    gid_t,
    in_addr_t,
    in_port_t,
    ioctl,
    lchown,
    link,
    // iovec,
    listen,
    mkdir,
    mode_t,
    msghdr,
    nice,
    off_t,
    open,
    pid_t,
    pread,
    pwrite,
    readdir,
    // readv,
    recvfrom,
    recvmsg,
    // ENOTTY,
    rusage,
    sa_family_t,
    // writev,
    select,
    sendmsg,
    sendto,
    setpgid,
    setsockopt,
    sockaddr,
    socket,
    socklen_t,
    stat,
    symlink,
    uid_t,
    uname,
    utsname,
    EINVAL,
    // sockaddr_in,
    FIOCLEX,
    FIONBIO,
    F_GETFD,
    F_SETFD,
    SOL_SOCKET,
    SO_REUSEADDR,
    TIOCGWINSZ,
};
use wasmer_runtime_core::vm::Ctx;

use crate::utils;
#[allow(unused_imports)]
use std::io::Error;
use std::mem;

// Linking to functions that are not provided by rust libc
#[cfg(target_os = "macos")]
#[link(name = "c")]
extern "C" {
    pub fn wait4(pid: pid_t, status: *mut c_int, options: c_int, rusage: *mut rusage) -> pid_t;
    pub fn madvise(addr: *mut c_void, len: size_t, advice: c_int) -> c_int;
    pub fn fdatasync(fd: c_int) -> c_int;
    pub fn lstat64(path: *const c_char, buf: *mut c_void) -> c_int;
}

#[cfg(not(target_os = "macos"))]
use libc::{fallocate, fdatasync, ftruncate64, lstat, madvise, wait4};

// Another conditional constant for name resolution: Macos et iOS use
// SO_NOSIGPIPE as a setsockopt flag to disable SIGPIPE emission on socket.
// Other platforms do otherwise.
#[cfg(target_os = "darwin")]
use libc::SO_NOSIGPIPE;
#[cfg(not(target_os = "darwin"))]
const SO_NOSIGPIPE: c_int = 0;

/// open
pub fn ___syscall5(ctx: &mut Ctx, _which: c_int, mut varargs: VarArgs) -> c_int {
    debug!("emscripten::___syscall5 (open) {}", _which);
    let pathname_addr = varargs.get_str(ctx);
    let flags: i32 = varargs.get(ctx);
    let mode: u32 = varargs.get(ctx);
<<<<<<< HEAD
    let pathname_addr = emscripten_memory_pointer!(ctx.memory(0), pathname) as *const i8;
    let real_path = utils::get_cstr_path(ctx, pathname_addr)
        .map(|cstr| cstr.as_c_str() as *const _ as *const i8)
        .unwrap_or(pathname_addr);
    let _path_str = unsafe { std::ffi::CStr::from_ptr(real_path).to_str().unwrap() };
    let fd = unsafe { open(real_path, flags, mode) };
=======
    let _path_str = unsafe { std::ffi::CStr::from_ptr(pathname_addr).to_str().unwrap() };
    let fd = unsafe { open(pathname_addr, flags, mode) };
>>>>>>> ef4908d3
    debug!(
        "=> path: {}, flags: {}, mode: {} = fd: {}, last os error: {}",
        _path_str,
        flags,
        mode,
        fd,
        Error::last_os_error(),
    );
    fd
}

/// link
pub fn ___syscall9(ctx: &mut Ctx, _which: c_int, mut varargs: VarArgs) -> c_int {
    debug!("emscripten::___syscall9 (link) {}", _which);

    let oldname_ptr = varargs.get_str(ctx);
    let newname_ptr = varargs.get_str(ctx);
    let result = unsafe { link(oldname_ptr, newname_ptr) };
    debug!(
        "=> oldname: {}, newname: {}, result: {}",
        unsafe { std::ffi::CStr::from_ptr(oldname_ptr).to_str().unwrap() },
        unsafe { std::ffi::CStr::from_ptr(newname_ptr).to_str().unwrap() },
        result,
    );
    result
}

/// getrusage
pub fn ___syscall77(ctx: &mut Ctx, _which: c_int, mut varargs: VarArgs) -> c_int {
    debug!("emscripten::___syscall77 (getrusage) {}", _which);

    let resource: c_int = varargs.get(ctx);
    let rusage_ptr: c_int = varargs.get(ctx);
    #[allow(clippy::cast_ptr_alignment)]
    let rusage = emscripten_memory_pointer!(ctx.memory(0), rusage_ptr) as *mut rusage;
    assert_eq!(8, mem::align_of_val(&rusage));
    unsafe { getrusage(resource, rusage) }
}

/// symlink
pub fn ___syscall83(ctx: &mut Ctx, _which: c_int, mut varargs: VarArgs) -> c_int {
    debug!("emscripten::___syscall83 (symlink) {}", _which);

<<<<<<< HEAD
    let path1_ptr: c_int = varargs.get(ctx);
    let path2_ptr: c_int = varargs.get(ctx);
    let path1 = emscripten_memory_pointer!(ctx.memory(0), path1_ptr) as *mut i8;
    let path2 = emscripten_memory_pointer!(ctx.memory(0), path2_ptr) as *mut i8;
    let real_path1 = utils::get_cstr_path(ctx, path1)
        .map(|cstr| cstr.as_c_str() as *const _ as *const i8)
        .unwrap_or(path1);
    let real_path2 = utils::get_cstr_path(ctx, path2)
        .map(|cstr| cstr.as_c_str() as *const _ as *const i8)
        .unwrap_or(path2);
    let result = unsafe { symlink(real_path1, real_path2) };
=======
    let path1 = varargs.get_str(ctx);
    let path2 = varargs.get_str(ctx);
    let result = unsafe { symlink(path1, path2) };
>>>>>>> ef4908d3
    debug!(
        "=> path1: {}, path2: {}, result: {}",
        unsafe { std::ffi::CStr::from_ptr(real_path1).to_str().unwrap() },
        unsafe { std::ffi::CStr::from_ptr(real_path2).to_str().unwrap() },
        result,
    );
    result
}

/// ftruncate64
pub fn ___syscall194(ctx: &mut Ctx, _which: c_int, mut varargs: VarArgs) -> c_int {
    debug!("emscripten::___syscall194 (ftruncate64) {}", _which);
    let _fd: c_int = varargs.get(ctx);
    let _length: i64 = varargs.get(ctx);
    #[cfg(not(target_os = "macos"))]
    unsafe {
        ftruncate64(_fd, _length)
    }
    #[cfg(target_os = "macos")]
    unimplemented!()
}

/// lchown
pub fn ___syscall198(ctx: &mut Ctx, _which: c_int, mut varargs: VarArgs) -> c_int {
    debug!("emscripten::___syscall198 (lchown) {}", _which);
    let path_ptr = varargs.get_str(ctx);
    let uid: uid_t = varargs.get(ctx);
    let gid: gid_t = varargs.get(ctx);
    let result = unsafe { lchown(path_ptr, uid, gid) };
    debug!(
        "=> path: {}, uid: {}, gid: {}, result: {}",
        unsafe { std::ffi::CStr::from_ptr(path_ptr).to_str().unwrap() },
        uid,
        gid,
        result,
    );
    result
}

/// getgroups
pub fn ___syscall205(ctx: &mut Ctx, _which: c_int, mut varargs: VarArgs) -> c_int {
    debug!("emscripten::___syscall205 (getgroups) {}", _which);
    let ngroups_max: c_int = varargs.get(ctx);
    let groups: c_int = varargs.get(ctx);

    #[allow(clippy::cast_ptr_alignment)]
    let gid_ptr = emscripten_memory_pointer!(ctx.memory(0), groups) as *mut gid_t;
    assert_eq!(4, mem::align_of_val(&gid_ptr));
    let result = unsafe { getgroups(ngroups_max, gid_ptr) };
    debug!(
        "=> ngroups_max: {}, gid_ptr: {:?}, result: {}",
        ngroups_max, gid_ptr, result,
    );
    result
}

// chown
pub fn ___syscall212(ctx: &mut Ctx, _which: c_int, mut varargs: VarArgs) -> c_int {
    debug!("emscripten::___syscall212 (chown) {}", _which);

    let pathname_addr = varargs.get_str(ctx);
    let owner: u32 = varargs.get(ctx);
    let group: u32 = varargs.get(ctx);

    unsafe { chown(pathname_addr, owner, group) }
}

/// madvise
pub fn ___syscall219(ctx: &mut Ctx, _which: c_int, mut varargs: VarArgs) -> c_int {
    debug!("emscripten::___syscall212 (chown) {}", _which);

    let addr_ptr: c_int = varargs.get(ctx);
    let len: usize = varargs.get(ctx);
    let advice: c_int = varargs.get(ctx);

    let addr = emscripten_memory_pointer!(ctx.memory(0), addr_ptr) as *mut c_void;

    unsafe { madvise(addr, len, advice) }
}

/// access
pub fn ___syscall33(ctx: &mut Ctx, _which: c_int, mut varargs: VarArgs) -> c_int {
    debug!("emscripten::___syscall33 (access) {}", _which);
    let path = varargs.get_str(ctx);
    let amode: c_int = varargs.get(ctx);
    let result = unsafe { access(path, amode) };
    debug!(
        "=> path: {}, amode: {}, result: {}",
        unsafe { std::ffi::CStr::from_ptr(path).to_str().unwrap() },
        amode,
        result
    );
    result
}

/// nice
pub fn ___syscall34(ctx: &mut Ctx, _which: c_int, mut varargs: VarArgs) -> c_int {
    debug!("emscripten::___syscall34 (nice) {}", _which);
    let inc_r: c_int = varargs.get(ctx);
    unsafe { nice(inc_r) }
}

// mkdir
pub fn ___syscall39(ctx: &mut Ctx, _which: c_int, mut varargs: VarArgs) -> c_int {
    debug!("emscripten::___syscall39 (mkdir) {}", _which);
    let pathname_addr = varargs.get_str(ctx);
    let mode: u32 = varargs.get(ctx);
    unsafe { mkdir(pathname_addr, mode as _) }
}

/// dup
pub fn ___syscall41(ctx: &mut Ctx, _which: c_int, mut varargs: VarArgs) -> c_int {
    debug!("emscripten::___syscall41 (dup) {}", _which);
    let fd: c_int = varargs.get(ctx);
    unsafe { dup(fd) }
}

/// getgid
pub fn ___syscall200(_ctx: &mut Ctx, _one: i32, _two: i32) -> i32 {
    debug!("emscripten::___syscall200 (getgid)");
    unsafe { getgid() as i32 }
}

// getgid
pub fn ___syscall201(_ctx: &mut Ctx, _one: i32, _two: i32) -> i32 {
    debug!("emscripten::___syscall201 (getgid)");
    unsafe {
        // Maybe fix: Emscripten returns 0 always
        getgid() as i32
    }
}

// getgid32
pub fn ___syscall202(_ctx: &mut Ctx, _one: i32, _two: i32) -> i32 {
    // gid_t
    debug!("emscripten::___syscall202 (getgid32)");
    unsafe {
        // Maybe fix: Emscripten returns 0 always
        getgid() as _
    }
}

/// fchown
pub fn ___syscall207(ctx: &mut Ctx, _which: c_int, mut varargs: VarArgs) -> c_int {
    debug!("emscripten::___syscall207 (fchown) {}", _which);
    let fd: c_int = varargs.get(ctx);
    let owner: uid_t = varargs.get(ctx);
    let group: gid_t = varargs.get(ctx);
    unsafe { fchown(fd, owner, group) }
}

/// dup3
pub fn ___syscall330(ctx: &mut Ctx, _which: c_int, mut varargs: VarArgs) -> pid_t {
    // Implementation based on description at https://linux.die.net/man/2/dup3
    debug!("emscripten::___syscall330 (dup3)");
    let oldfd: c_int = varargs.get(ctx);
    let newfd: c_int = varargs.get(ctx);
    let flags: c_int = varargs.get(ctx);

    if oldfd == newfd {
        return EINVAL;
    }

    let res = unsafe { dup2(oldfd, newfd) };

    // Set flags on newfd (https://www.gnu.org/software/libc/manual/html_node/Descriptor-Flags.html)
    let mut old_flags = unsafe { fcntl(newfd, F_GETFD, 0) };

    if old_flags > 0 {
        old_flags |= flags;
    } else if old_flags == 0 {
        old_flags &= !flags;
    }

    unsafe {
        fcntl(newfd, F_SETFD, old_flags);
    }

    debug!(
        "=> oldfd: {}, newfd: {}, flags: {} = pid: {}",
        oldfd, newfd, flags, res
    );
    res
}

/// ioctl
pub fn ___syscall54(ctx: &mut Ctx, _which: c_int, mut varargs: VarArgs) -> c_int {
    debug!("emscripten::___syscall54 (ioctl) {}", _which);
    let fd: i32 = varargs.get(ctx);
    let request: u32 = varargs.get(ctx);
    debug!("=> fd: {}, op: {}", fd, request);
    // Got the equivalents here: https://code.woboq.org/linux/linux/include/uapi/asm-generic/ioctls.h.html
    // let argp: u32 = varargs.get(ctx);
    // let argp_ptr = emscripten_memory_pointer!(ctx.memory(0), argp) as *mut c_void;
    // let ret = unsafe { ioctl(fd, request as _, argp_ptr) };
    // debug!("=> {}", ret);
    // ret
    match request as _ {
        21537 => {
            // FIONBIO
            let argp: u32 = varargs.get(ctx);
            let argp_ptr = emscripten_memory_pointer!(ctx.memory(0), argp) as *mut c_void;
            let ret = unsafe { ioctl(fd, FIONBIO, argp_ptr) };
            debug!("ret(FIONBIO): {}", ret);
            ret
            // 0
        }
        21523 => {
            // TIOCGWINSZ
            let argp: u32 = varargs.get(ctx);
            let argp_ptr = emscripten_memory_pointer!(ctx.memory(0), argp) as *mut c_void;
            let ret = unsafe { ioctl(fd, TIOCGWINSZ, argp_ptr) };
            debug!("ret(TIOCGWINSZ): {} (harcoded to 0)", ret);
            // ret
            // TODO: We hardcode the value to have emscripten tests pass, as for some reason
            // when the capturer is active, ioctl returns -1 instead of 0
            if ret == -1 {
                0
            } else {
                ret
            }
        }
        _ => {
            debug!(
                "emscripten::___syscall54 -> non implemented case {}",
                request
            );
            0
        }
    }
}

// socketcall
#[allow(clippy::cast_ptr_alignment)]
pub fn ___syscall102(ctx: &mut Ctx, _which: c_int, mut varargs: VarArgs) -> c_int {
    debug!("emscripten::___syscall102 (socketcall) {}", _which);
    let call: u32 = varargs.get(ctx);
    let mut socket_varargs: VarArgs = varargs.get(ctx);

    #[repr(C)]
    pub struct GuestSockaddrIn {
        pub sin_family: sa_family_t, // u16
        pub sin_port: in_port_t,     // u16
        pub sin_addr: GuestInAddr,   // u32
        pub sin_zero: [u8; 8],       // u8 * 8
                                     // 2 + 2 + 4 + 8 = 16
    }

    #[repr(C)]
    pub struct GuestInAddr {
        pub s_addr: in_addr_t, // u32
    }

    // debug!("GuestSockaddrIn = {}", size_of::<GuestSockaddrIn>());

    pub struct LinuxSockAddr {
        pub sa_family: u16,
        pub sa_data: [c_char; 14],
    }

    match call {
        1 => {
            debug!("socket: socket");
            // socket (domain: c_int, ty: c_int, protocol: c_int) -> c_int
            let domain: i32 = socket_varargs.get(ctx);
            let ty: i32 = socket_varargs.get(ctx);
            let protocol: i32 = socket_varargs.get(ctx);
            let fd = unsafe { socket(domain, ty, protocol) };
            // set_cloexec
            unsafe {
                ioctl(fd, FIOCLEX);
            };

            type T = u32;
            let payload = 1 as *const T as _;
            unsafe {
                setsockopt(
                    fd,
                    SOL_SOCKET,
                    SO_NOSIGPIPE,
                    payload,
                    mem::size_of::<T>() as socklen_t,
                );
            };

            debug!(
                "=> domain: {} (AF_INET/2), type: {} (SOCK_STREAM/1), protocol: {} = fd: {}",
                domain, ty, protocol, fd
            );
            fd as _
        }
        2 => {
            debug!("socket: bind");
            // bind (socket: c_int, address: *const sockaddr, address_len: socklen_t) -> c_int
            // TODO: Emscripten has a different signature.
            let socket = socket_varargs.get(ctx);
            let address: u32 = socket_varargs.get(ctx);
            let address_len = socket_varargs.get(ctx);
            let address = emscripten_memory_pointer!(ctx.memory(0), address) as *mut sockaddr;

            // Debug received address
            let _proper_address = address as *const GuestSockaddrIn;
            debug!(
                    "=> address.sin_family: {:?}, address.sin_port: {:?}, address.sin_addr.s_addr: {:?}",
                unsafe { (*_proper_address).sin_family }, unsafe { (*_proper_address).sin_port }, unsafe { (*_proper_address).sin_addr.s_addr }
                );

            let status = unsafe { bind(socket, address, address_len) };
            // debug!("=> status: {}", status);
            debug!(
                "=> socketfd: {}, address: {:?}, address_len: {} = status: {}",
                socket, address, address_len, status
            );
            status
            // -1
        }
        3 => {
            debug!("socket: connect");
            // connect (socket: c_int, address: *const sockaddr, len: socklen_t) -> c_int
            // TODO: Emscripten has a different signature.
            let socket = socket_varargs.get(ctx);
            let address: u32 = socket_varargs.get(ctx);
            let address_len = socket_varargs.get(ctx);
            let address = emscripten_memory_pointer!(ctx.memory(0), address) as *mut sockaddr;
            unsafe { connect(socket, address, address_len) }
        }
        4 => {
            debug!("socket: listen");
            // listen (socket: c_int, backlog: c_int) -> c_int
            let socket = socket_varargs.get(ctx);
            let backlog: i32 = socket_varargs.get(ctx);
            let status = unsafe { listen(socket, backlog) };
            debug!(
                "=> socketfd: {}, backlog: {} = status: {}",
                socket, backlog, status
            );
            status
        }
        5 => {
            debug!("socket: accept");
            // accept (socket: c_int, address: *mut sockaddr, address_len: *mut socklen_t) -> c_int
            let socket = socket_varargs.get(ctx);
            let address_addr: u32 = socket_varargs.get(ctx);
            let address_len: u32 = socket_varargs.get(ctx);
            let address = emscripten_memory_pointer!(ctx.memory(0), address_addr) as *mut sockaddr;

            debug!(
                "=> socket: {}, address: {:?}, address_len: {}",
                socket, address, address_len
            );
            let address_len_addr =
                emscripten_memory_pointer!(ctx.memory(0), address_len) as *mut socklen_t;
            // let mut address_len_addr: socklen_t = 0;

            let fd = unsafe { accept(socket, address, address_len_addr) };

            unsafe {
                let address_linux =
                    emscripten_memory_pointer!(ctx.memory(0), address_addr) as *mut LinuxSockAddr;
                (*address_linux).sa_family = (*address).sa_family as u16;
                (*address_linux).sa_data = (*address).sa_data;
            };

            // set_cloexec
            unsafe {
                ioctl(fd, FIOCLEX);
            };

            debug!("fd: {}", fd);

            fd as _
        }
        6 => {
            debug!("socket: getsockname");
            // getsockname (socket: c_int, address: *mut sockaddr, address_len: *mut socklen_t) -> c_int
            let socket = socket_varargs.get(ctx);
            let address: u32 = socket_varargs.get(ctx);
            let address_len: u32 = socket_varargs.get(ctx);
            let address = emscripten_memory_pointer!(ctx.memory(0), address) as *mut sockaddr;
            let address_len_addr =
                emscripten_memory_pointer!(ctx.memory(0), address_len) as *mut socklen_t;
            unsafe { getsockname(socket, address, address_len_addr) }
        }
        7 => {
            debug!("socket: getpeername");
            // getpeername (socket: c_int, address: *mut sockaddr, address_len: *mut socklen_t) -> c_int
            let socket = socket_varargs.get(ctx);
            let address: u32 = socket_varargs.get(ctx);
            let address_len: u32 = socket_varargs.get(ctx);
            let address = emscripten_memory_pointer!(ctx.memory(0), address) as *mut sockaddr;
            let address_len_addr =
                emscripten_memory_pointer!(ctx.memory(0), address_len) as *mut socklen_t;
            unsafe { getpeername(socket, address, address_len_addr) }
        }
        11 => {
            debug!("socket: sendto");
            // sendto (socket: c_int, buf: *const c_void, len: size_t, flags: c_int, addr: *const sockaddr, addrlen: socklen_t) -> ssize_t
            let socket = socket_varargs.get(ctx);
            let buf: u32 = socket_varargs.get(ctx);
            let flags = socket_varargs.get(ctx);
            let len: i32 = socket_varargs.get(ctx);
            let address: u32 = socket_varargs.get(ctx);
            let address_len = socket_varargs.get(ctx);
            let buf_addr = emscripten_memory_pointer!(ctx.memory(0), buf) as _;
            let address = emscripten_memory_pointer!(ctx.memory(0), address) as *mut sockaddr;
            unsafe { sendto(socket, buf_addr, flags, len, address, address_len) as i32 }
        }
        12 => {
            debug!("socket: recvfrom");
            // recvfrom (socket: c_int, buf: *const c_void, len: size_t, flags: c_int, addr: *const sockaddr, addrlen: socklen_t) -> ssize_t
            let socket = socket_varargs.get(ctx);
            let buf: u32 = socket_varargs.get(ctx);
            let flags = socket_varargs.get(ctx);
            let len: i32 = socket_varargs.get(ctx);
            let address: u32 = socket_varargs.get(ctx);
            let address_len: u32 = socket_varargs.get(ctx);
            let buf_addr = emscripten_memory_pointer!(ctx.memory(0), buf) as _;
            let address = emscripten_memory_pointer!(ctx.memory(0), address) as *mut sockaddr;
            let address_len_addr =
                emscripten_memory_pointer!(ctx.memory(0), address_len) as *mut socklen_t;
            unsafe { recvfrom(socket, buf_addr, flags, len, address, address_len_addr) as i32 }
        }
        14 => {
            debug!("socket: setsockopt");
            // NOTE: Emscripten seems to be passing the wrong values to this syscall
            //      level: Em passes 1 as SOL_SOCKET; SOL_SOCKET is 0xffff in BSD
            //      name: Em passes SO_ACCEPTCONN, but Nginx complains about REUSEADDR
            //      https://github.com/openbsd/src/blob/master/sys/sys/socket.h#L156
            // setsockopt (socket: c_int, level: c_int, name: c_int, value: *const c_void, option_len: socklen_t) -> c_int

            let socket = socket_varargs.get(ctx);
            // SOL_SOCKET = 0xffff (BSD, Linux)
            let level: i32 = SOL_SOCKET;
            let _: u32 = socket_varargs.get(ctx);
            // SO_REUSEADDR = 0x4 (BSD, Linux)
            let name: i32 = SO_REUSEADDR;
            let _: u32 = socket_varargs.get(ctx);
            let value: u32 = socket_varargs.get(ctx);
            let option_len = socket_varargs.get(ctx);
            let value_addr = emscripten_memory_pointer!(ctx.memory(0), value) as _; // Endian problem
            let ret = unsafe { setsockopt(socket, level, name, value_addr, option_len) };

            debug!("=> socketfd: {}, level: {} (SOL_SOCKET/0xffff), name: {} (SO_REUSEADDR/4), value_addr: {:?}, option_len: {} = status: {}", socket, level, name, value_addr, option_len, ret);
            ret
        }
        15 => {
            debug!("socket: getsockopt");
            // getsockopt (sockfd: c_int, level: c_int, optname: c_int, optval: *mut c_void, optlen: *mut socklen_t) -> c_int
            let socket = socket_varargs.get(ctx);
            let level: i32 = socket_varargs.get(ctx);
            let name: i32 = socket_varargs.get(ctx);
            let value: u32 = socket_varargs.get(ctx);
            let option_len: u32 = socket_varargs.get(ctx);
            let value_addr = emscripten_memory_pointer!(ctx.memory(0), value) as _;
            let option_len_addr =
                emscripten_memory_pointer!(ctx.memory(0), option_len) as *mut socklen_t;
            unsafe { getsockopt(socket, level, name, value_addr, option_len_addr) }
        }
        16 => {
            debug!("socket: sendmsg");
            // sendmsg (fd: c_int, msg: *const msghdr, flags: c_int) -> ssize_t
            let socket: i32 = socket_varargs.get(ctx);
            let msg: u32 = socket_varargs.get(ctx);
            let flags: i32 = socket_varargs.get(ctx);
            let msg_addr = emscripten_memory_pointer!(ctx.memory(0), msg) as *const msghdr;
            unsafe { sendmsg(socket, msg_addr, flags) as i32 }
        }
        17 => {
            debug!("socket: recvmsg");
            // recvmsg (fd: c_int, msg: *mut msghdr, flags: c_int) -> ssize_t
            let socket: i32 = socket_varargs.get(ctx);
            let msg: u32 = socket_varargs.get(ctx);
            let flags: i32 = socket_varargs.get(ctx);
            let msg_addr = emscripten_memory_pointer!(ctx.memory(0), msg) as *mut msghdr;
            unsafe { recvmsg(socket, msg_addr, flags) as i32 }
        }
        _ => {
            // others
            -1
        }
    }
}

// pread
pub fn ___syscall180(ctx: &mut Ctx, _which: c_int, mut varargs: VarArgs) -> c_int {
    debug!("emscripten::___syscall180 (pread) {}", _which);
    let fd: i32 = varargs.get(ctx);
    let buf: u32 = varargs.get(ctx);
    let count: u32 = varargs.get(ctx);
    {
        let zero: u32 = varargs.get(ctx);
        assert_eq!(zero, 0);
    }
    let offset: i64 = varargs.get(ctx);

    let buf_ptr = emscripten_memory_pointer!(ctx.memory(0), buf) as _;

    unsafe { pread(fd, buf_ptr, count as _, offset) as _ }
}

// pwrite
pub fn ___syscall181(ctx: &mut Ctx, _which: c_int, mut varargs: VarArgs) -> c_int {
    debug!("emscripten::___syscall181 (pwrite) {}", _which);
    let fd: i32 = varargs.get(ctx);
    let buf: u32 = varargs.get(ctx);
    let count: u32 = varargs.get(ctx);
    {
        let zero: u32 = varargs.get(ctx);
        assert_eq!(zero, 0);
    }
    let offset: i64 = varargs.get(ctx);

    let buf_ptr = emscripten_memory_pointer!(ctx.memory(0), buf) as _;
    let status = unsafe { pwrite(fd, buf_ptr, count as _, offset) as _ };
    debug!(
        "=> fd: {}, buf: {}, count: {}, offset: {} = status:{}",
        fd, buf, count, offset, status
    );
    status
}

/// fchmod
pub fn ___syscall94(ctx: &mut Ctx, _which: c_int, mut varargs: VarArgs) -> c_int {
    debug!("emscripten::___syscall118 (fchmod) {}", _which);
    let fd: c_int = varargs.get(ctx);
    let mode: mode_t = varargs.get(ctx);
    unsafe { fchmod(fd, mode) }
}

/// wait4
#[allow(clippy::cast_ptr_alignment)]
pub fn ___syscall114(ctx: &mut Ctx, _which: c_int, mut varargs: VarArgs) -> pid_t {
    debug!("emscripten::___syscall114 (wait4)");
    let pid: pid_t = varargs.get(ctx);
    let status: u32 = varargs.get(ctx);
    let options: c_int = varargs.get(ctx);
    let rusage: u32 = varargs.get(ctx);
    let status_addr = emscripten_memory_pointer!(ctx.memory(0), status) as *mut c_int;

    let rusage_addr = emscripten_memory_pointer!(ctx.memory(0), rusage) as *mut rusage;
    let res = unsafe { wait4(pid, status_addr, options, rusage_addr) };
    debug!(
        "=> pid: {}, status: {:?}, options: {}, rusage: {:?} = pid: {}",
        pid, status_addr, options, rusage_addr, res
    );
    res
}

/// fsync
pub fn ___syscall118(ctx: &mut Ctx, _which: c_int, mut varargs: VarArgs) -> c_int {
    debug!("emscripten::___syscall118 (fsync) {}", _which);
    let fd: c_int = varargs.get(ctx);
    unsafe { fsync(fd) }
}

// select
#[allow(clippy::cast_ptr_alignment)]
pub fn ___syscall142(ctx: &mut Ctx, _which: c_int, mut varargs: VarArgs) -> c_int {
    debug!("emscripten::___syscall142 (newselect) {}", _which);

    let nfds: i32 = varargs.get(ctx);
    let readfds: u32 = varargs.get(ctx);
    let writefds: u32 = varargs.get(ctx);
    let exceptfds: u32 = varargs.get(ctx);
    let _timeout: i32 = varargs.get(ctx);

    assert!(nfds <= 64, "`nfds` must be less than or equal to 64");
    assert!(exceptfds == 0, "`exceptfds` is not supporrted");

    let readfds_ptr = emscripten_memory_pointer!(ctx.memory(0), readfds) as _;
    let writefds_ptr = emscripten_memory_pointer!(ctx.memory(0), writefds) as _;

    unsafe { select(nfds, readfds_ptr, writefds_ptr, 0 as _, 0 as _) }
}

/// fdatasync
pub fn ___syscall148(ctx: &mut Ctx, _which: c_int, mut varargs: VarArgs) -> c_int {
    debug!("emscripten::___syscall148 (fdatasync) {}", _which);

    let fd: i32 = varargs.get(ctx);

    unsafe { fdatasync(fd) }
}

// setpgid
pub fn ___syscall57(ctx: &mut Ctx, _which: c_int, mut varargs: VarArgs) -> c_int {
    debug!("emscripten::___syscall57 (setpgid) {}", _which);
    let pid: i32 = varargs.get(ctx);
    let pgid: i32 = varargs.get(ctx);
    unsafe { setpgid(pid, pgid) }
}

/// uname
// NOTE: Wondering if we should return custom utsname, like Emscripten.
pub fn ___syscall122(ctx: &mut Ctx, _which: c_int, mut varargs: VarArgs) -> c_int {
    debug!("emscripten::___syscall122 (uname) {}", _which);
    let buf: u32 = varargs.get(ctx);
    debug!("=> buf: {}", buf);
    let buf_addr = emscripten_memory_pointer!(ctx.memory(0), buf) as *mut utsname;
    unsafe { uname(buf_addr) }
}

/// lstat64
pub fn ___syscall196(ctx: &mut Ctx, _which: i32, mut varargs: VarArgs) -> i32 {
    debug!("emscripten::___syscall196 (lstat64) {}", _which);
    let path = varargs.get_str(ctx);
    let buf_ptr: u32 = varargs.get(ctx);
    unsafe {
        let mut stat: stat = std::mem::zeroed();

        #[cfg(target_os = "macos")]
        let stat_ptr = &mut stat as *mut stat as *mut c_void;
        #[cfg(not(target_os = "macos"))]
        let stat_ptr = &mut stat as *mut stat;

        #[cfg(target_os = "macos")]
        let ret = lstat64(path, stat_ptr);
        #[cfg(not(target_os = "macos"))]
        let ret = lstat(path, stat_ptr);

        debug!("ret: {}", ret);
        if ret != 0 {
            return ret;
        }
        utils::copy_stat_into_wasm(ctx, buf_ptr, &stat);
    }
    0
}

// getdents
// dirent structure is
// i64, i64, u16 (280), i8, [i8; 256]
pub fn ___syscall220(ctx: &mut Ctx, _which: i32, mut varargs: VarArgs) -> i32 {
    debug!("emscripten::___syscall220");
    let fd: i32 = varargs.get(ctx);
    let dirp_addr: i32 = varargs.get(ctx);
    let count: u32 = varargs.get(ctx);

    let dirp = emscripten_memory_pointer!(ctx.memory(0), dirp_addr) as *mut u8;
    // need to persist stream across calls?
    let dir: *mut libc::DIR = unsafe { libc::fdopendir(fd) };

    let mut pos = 0;
    let offset = 280;
    while pos + offset <= count as usize {
        let dirent = unsafe { readdir(dir) };
        if dirent.is_null() {
            break;
        }
        unsafe {
            *(dirp.add(pos) as *mut u64) = (*dirent).d_ino;
            *(dirp.add(pos + 8) as *mut u64) = pos as u64 + offset as u64;
            *(dirp.add(pos + 16) as *mut u16) = offset as u16;
            *(dirp.add(pos + 18) as *mut u8) = (*dirent).d_type;
            let upper_bound = std::cmp::min((*dirent).d_reclen, 254) as usize;
            let mut i = 0;
            while i < upper_bound {
                *(dirp.add(pos + 19 + i) as *mut i8) = (*dirent).d_name[i];
                i += 1;
            }
            *(dirp.add(pos + 19 + i) as *mut i8) = 0 as i8;
        }
        pos += offset;
    }
    pos as i32
}

/// fallocate
pub fn ___syscall324(ctx: &mut Ctx, _which: c_int, mut varargs: VarArgs) -> c_int {
    debug!("emscripten::___syscall324 (fallocate) {}", _which);
    let _fd: c_int = varargs.get(ctx);
    let _mode: c_int = varargs.get(ctx);
    let _offset: off_t = varargs.get(ctx);
    let _len: off_t = varargs.get(ctx);
    #[cfg(not(target_os = "macos"))]
    unsafe {
        fallocate(_fd, _mode, _offset, _len)
    }
    #[cfg(target_os = "macos")]
    {
        unimplemented!()
    }
}<|MERGE_RESOLUTION|>--- conflicted
+++ resolved
@@ -108,17 +108,11 @@
     let pathname_addr = varargs.get_str(ctx);
     let flags: i32 = varargs.get(ctx);
     let mode: u32 = varargs.get(ctx);
-<<<<<<< HEAD
-    let pathname_addr = emscripten_memory_pointer!(ctx.memory(0), pathname) as *const i8;
     let real_path = utils::get_cstr_path(ctx, pathname_addr)
         .map(|cstr| cstr.as_c_str() as *const _ as *const i8)
         .unwrap_or(pathname_addr);
     let _path_str = unsafe { std::ffi::CStr::from_ptr(real_path).to_str().unwrap() };
     let fd = unsafe { open(real_path, flags, mode) };
-=======
-    let _path_str = unsafe { std::ffi::CStr::from_ptr(pathname_addr).to_str().unwrap() };
-    let fd = unsafe { open(pathname_addr, flags, mode) };
->>>>>>> ef4908d3
     debug!(
         "=> path: {}, flags: {}, mode: {} = fd: {}, last os error: {}",
         _path_str,
@@ -162,11 +156,8 @@
 pub fn ___syscall83(ctx: &mut Ctx, _which: c_int, mut varargs: VarArgs) -> c_int {
     debug!("emscripten::___syscall83 (symlink) {}", _which);
 
-<<<<<<< HEAD
-    let path1_ptr: c_int = varargs.get(ctx);
-    let path2_ptr: c_int = varargs.get(ctx);
-    let path1 = emscripten_memory_pointer!(ctx.memory(0), path1_ptr) as *mut i8;
-    let path2 = emscripten_memory_pointer!(ctx.memory(0), path2_ptr) as *mut i8;
+    let path1 = varargs.get_str(ctx);
+    let path2 = varargs.get_str(ctx);
     let real_path1 = utils::get_cstr_path(ctx, path1)
         .map(|cstr| cstr.as_c_str() as *const _ as *const i8)
         .unwrap_or(path1);
@@ -174,11 +165,6 @@
         .map(|cstr| cstr.as_c_str() as *const _ as *const i8)
         .unwrap_or(path2);
     let result = unsafe { symlink(real_path1, real_path2) };
-=======
-    let path1 = varargs.get_str(ctx);
-    let path2 = varargs.get_str(ctx);
-    let result = unsafe { symlink(path1, path2) };
->>>>>>> ef4908d3
     debug!(
         "=> path1: {}, path2: {}, result: {}",
         unsafe { std::ffi::CStr::from_ptr(real_path1).to_str().unwrap() },

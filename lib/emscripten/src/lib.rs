extern crate wasmer_runtime_core;

use byteorder::{ByteOrder, LittleEndian};
use libc::c_int;
use std::cell::UnsafeCell;
use std::{ffi::c_void, fmt, mem, ptr};
use wasmer_runtime_core::{
<<<<<<< HEAD
    error::CallResult,
    export::{Context, Export, FuncPointer, GlobalPointer, MemoryPointer, TablePointer},
    import::{ImportObject, Namespace},
    instance::Instance,
    memory::LinearMemory,
    module::Module,
    structures::TypedIndex,
    table::TableBacking,
    types::{ElementType, FuncSig, GlobalDesc, LocalMemoryIndex, Memory, Table, Type::*, Value},
    vm::Ctx,
=======
    export::{Context, Export, FuncPointer},
    func,
    global::Global,
    import::{ImportObject, Namespace},
    imports,
    memory::Memory,
    table::Table,
    types::{
        FuncSig, GlobalDescriptor,
        Type::{self, *},
    },
>>>>>>> e82637b0
    vm::LocalGlobal,
    vm::LocalMemory,
    vm::LocalTable,
};

#[macro_use]
mod macros;
//#[cfg(test)]
mod file_descriptor;
pub mod stdio;

// EMSCRIPTEN APIS
mod env;
mod errno;
mod exception;
mod io;
mod jmp;
mod linking;
mod lock;
mod math;
mod memory;
mod nullfunc;
mod process;
mod signal;
mod storage;
mod syscalls;
mod time;
mod utils;
mod varargs;

pub use self::storage::align_memory;
pub use self::utils::{
    allocate_cstr_on_stack, allocate_on_stack, get_emscripten_memory_size,
    get_emscripten_table_size, is_emscripten_module,
};

// TODO: Magic number - how is this calculated?
const TOTAL_STACK: u32 = 5_242_880;
// TODO: Magic number - how is this calculated?
const DYNAMICTOP_PTR_DIFF: u32 = 1088;
// TODO: make this variable
const STATIC_BUMP: u32 = 215_536;

// The address globals begin at. Very low in memory, for code size and optimization opportunities.
// Above 0 is static memory, starting with globals.
// Then the stack.
// Then 'dynamic' memory for sbrk.
const GLOBAL_BASE: u32 = 1024;
const STATIC_BASE: u32 = GLOBAL_BASE;

fn stacktop(static_bump: u32) -> u32 {
    align_memory(dynamictop_ptr(static_bump) + 4)
}

fn stack_max(static_bump: u32) -> u32 {
    stacktop(static_bump) + TOTAL_STACK
}

fn dynamic_base(static_bump: u32) -> u32 {
    align_memory(stack_max(static_bump))
}

fn dynamictop_ptr(static_bump: u32) -> u32 {
    static_bump + DYNAMICTOP_PTR_DIFF
}

pub struct EmscriptenData {
    pub malloc: extern "C" fn(i32, &mut Ctx) -> u32,
    pub free: extern "C" fn(i32, &mut Ctx),
    pub memalign: extern "C" fn(u32, u32, &mut Ctx) -> u32,
    pub memset: extern "C" fn(u32, i32, u32, &mut Ctx) -> u32,
    pub stack_alloc: extern "C" fn(u32, &mut Ctx) -> u32,
    pub jumps: Vec<UnsafeCell<[c_int; 27]>>,
}

impl EmscriptenData {
    pub fn new(instance: &mut Instance) -> Self {
        unsafe {
            let malloc_func = instance.func("_malloc");
            let malloc_addr = if let Ok(malloc_func) = malloc_func {
                malloc_func.raw() as *const u8
            } else {
                0 as *const u8
            };
            let free_func = instance.func("_free");
            let free_addr = if let Ok(free_func) = free_func {
                free_func.raw() as *const u8
            } else {
                0 as *const u8
            };
            let memalign_func = instance.func("_memalign");
            let memalign_addr = if let Ok(memalign_func) = memalign_func {
                memalign_func.raw() as *const u8
            } else {
                0 as *const u8
            };
            let memset_func = instance.func("_memset");
            let memset_addr = if let Ok(memset_func) = memset_func {
                memset_func.raw() as *const u8
            } else {
                0 as *const u8
            };
            let stack_alloc_func = instance.func("stackAlloc");
            let stack_alloc_addr = if let Ok(stack_alloc_func) = stack_alloc_func {
                stack_alloc_func.raw() as *const u8
            } else {
                0 as *const u8
            };

            EmscriptenData {
                malloc: mem::transmute(malloc_addr),
                free: mem::transmute(free_addr),
                memalign: mem::transmute(memalign_addr),
                memset: mem::transmute(memset_addr),
                stack_alloc: mem::transmute(stack_alloc_addr),
                jumps: Vec::new(),
            }
        }
    }
}

impl fmt::Debug for EmscriptenData {
    fn fmt(&self, f: &mut fmt::Formatter) -> fmt::Result {
        f.debug_struct("EmscriptenData")
            .field("malloc", &(self.malloc as usize))
            .field("free", &(self.free as usize))
            .finish()
    }
}

pub fn run_emscripten_instance(
    _module: &Module,
    instance: &mut Instance,
    path: &str,
    args: Vec<&str>,
) -> CallResult<()> {
    let mut data = EmscriptenData::new(instance);
    let data_ptr = &mut data as *mut _ as *mut c_void;
    instance.ctx().data = data_ptr;

    let main_func = instance.func("_main")?;
    let num_params = main_func.signature().params.len();
    let _result = match num_params {
        2 => {
            let (argc, argv) = store_module_arguments(path, args, instance.ctx());
            instance.call("_main", &[Value::I32(argc as i32), Value::I32(argv as i32)])?;
        }
        0 => {
            instance.call("_main", &[])?;
        }
        _ => panic!(
            "The emscripten main function has received an incorrect number of params {}",
            num_params
        ),
    };

    // TODO atinit and atexit for emscripten
    println!("{:?}", data);
    Ok(())
}

fn store_module_arguments(path: &str, args: Vec<&str>, ctx: &mut Ctx) -> (u32, u32) {
    let argc = args.len() + 1;

    let mut args_slice = vec![0; argc];
    args_slice[0] = unsafe { allocate_cstr_on_stack(path, ctx).0 };
    for (slot, arg) in args_slice[1..argc].iter_mut().zip(args.iter()) {
        *slot = unsafe { allocate_cstr_on_stack(&arg, ctx).0 };
    }

    let (argv_offset, argv_slice): (_, &mut [u32]) =
        unsafe { allocate_on_stack(((argc + 1) * 4) as u32, ctx) };
    assert!(!argv_slice.is_empty());
    for (slot, arg) in argv_slice[0..argc].iter_mut().zip(args_slice.iter()) {
        *slot = *arg
    }
    argv_slice[argc] = 0;

    (argc as u32, argv_offset)
}

pub fn emscripten_set_up_memory(memory: &mut Memory) {
    let dynamictop_ptr = dynamictop_ptr(STATIC_BUMP) as usize;
    let dynamictop_ptr_offset = dynamictop_ptr + mem::size_of::<u32>();

    // println!("value = {:?}");

    // We avoid failures of setting the u32 in our memory if it's out of bounds
    unimplemented!()
    //    if dynamictop_ptr_offset > memory.len() {
    //        return; // TODO: We should panic instead?
    //    }
    //
    //    // debug!("###### dynamic_base = {:?}", dynamic_base(STATIC_BUMP));
    //    // debug!("###### dynamictop_ptr = {:?}", dynamictop_ptr);
    //    // debug!("###### dynamictop_ptr_offset = {:?}", dynamictop_ptr_offset);
    //
    //    let mem = &mut memory[dynamictop_ptr..dynamictop_ptr_offset];
    //    LittleEndian::write_u32(mem, dynamic_base(STATIC_BUMP));
}

macro_rules! mock_external {
    ($namespace:ident, $name:ident) => {{
        extern "C" fn _mocked_fn() -> i32 {
            debug!("emscripten::{} <mock>", stringify!($name));
            -1
        }

        $namespace.insert(
            stringify!($name),
            Export::Function {
                func: unsafe { FuncPointer::new(_mocked_fn as _) },
                ctx: Context::Internal,
                signature: FuncSig {
                    params: vec![],
                    returns: vec![I32],
                },
            },
        );
    }};
}

<<<<<<< HEAD
macro_rules! func {
    ($namespace:ident, $function:ident) => {{
        unsafe { FuncPointer::new($namespace::$function as _) }
    }};
}

macro_rules! global {
    ($value:expr) => {{
        unsafe {
            GlobalPointer::new(
                // NOTE: Taking a shortcut here. LocalGlobal is a struct containing just u64.
                std::mem::transmute::<&u64, *mut LocalGlobal>(&$value),
            )
        }
    }};
}

pub struct EmscriptenGlobalsData {
    abort: u64,
    // Env namespace
    stacktop: u64,
    stack_max: u64,
    dynamictop_ptr: u64,
    memory_base: u64,
    table_base: u64,
    temp_double_ptr: u64,

    // Global namespace
    infinity: u64,
    nan: u64,
=======
pub struct EmscriptenGlobals<'a> {
    pub data: HashMap<&'a str, HashMap<&'a str, (u64, Type)>>, // <namespace, <field_name, (global_value, type)>>
>>>>>>> e82637b0
}

pub struct EmscriptenGlobals {
    // The emscripten data
    pub data: EmscriptenGlobalsData,
    // The emscripten memory
    pub memory: LinearMemory,
    pub vm_memory: LocalMemory,
    // The emscripten table
    pub table: TableBacking,
    pub vm_table: LocalTable,
    pub table_min: u32,
    pub table_max: Option<u32>,
    pub memory_min: u32,
    pub memory_max: Option<u32>,
}

impl EmscriptenGlobals {
    pub fn new(module: &Module) -> Self {
        let (table_min, table_max) = get_emscripten_table_size(&module);
        let (memory_min, memory_max) = get_emscripten_memory_size(&module);

        // Memory initialization
        let memory_type = Memory {
            min: memory_min,
            max: memory_max,
            shared: false,
        };
        let mut memory = LinearMemory::new(&memory_type);
        let vm_memory = memory.into_vm_memory(LocalMemoryIndex::new(0));

        let table_type = Table {
            ty: ElementType::Anyfunc,
            min: table_min,
            max: table_max,
        };
        let mut table = TableBacking::new(&table_type);
        let vm_table = table.into_vm_table();

        let memory_base = STATIC_BASE as u64;
        let table_base = 0 as u64;
        let temp_double_ptr = 0 as u64;
        let data = EmscriptenGlobalsData {
            abort: 0, // TODO review usage
            // env
            stacktop: stacktop(STATIC_BUMP) as _,
            stack_max: stack_max(STATIC_BUMP) as _,
            dynamictop_ptr: dynamictop_ptr(STATIC_BUMP) as _,
            memory_base: memory_base,
            table_base: table_base,
            temp_double_ptr: temp_double_ptr,

            // global
            infinity: std::f64::INFINITY.to_bits() as _,
            nan: std::f64::NAN.to_bits() as _,
        };

        Self {
            data,
            memory,
            vm_memory,
            table,
            vm_table,
            table_min,
            table_max,
            memory_min,
            memory_max,
        }
    }
}

pub fn generate_emscripten_env(globals: &mut EmscriptenGlobals) -> ImportObject {
    let mut imports = ImportObject::new();
    let mut env_namespace = Namespace::new();
    let mut asm_namespace = Namespace::new();
    let mut global_namespace = Namespace::new();
    let mut global_math_namespace = Namespace::new();

<<<<<<< HEAD
    // Add globals.
    // NOTE: There is really no need for checks, these globals should always be available.

    // We generate a fake Context that traps on access
    let null_ctx = Context::External(ptr::null_mut());

    // Memory
    let local_memory = unsafe { MemoryPointer::new(&mut globals.vm_memory) };

    env_namespace.insert(
        "memory".to_string(),
        Export::Memory {
            local: local_memory,
            ctx: null_ctx,
            memory: Memory {
                min: globals.memory_min,
                max: globals.memory_max,
                shared: false,
            },
        },
    );

    // Table
    let local_table = unsafe { TablePointer::new(&mut globals.vm_table) };

    env_namespace.insert(
        "table".to_string(),
        Export::Table {
            local: local_table,
            // We generate a fake Context that traps on access
            ctx: null_ctx,
            table: Table {
                ty: ElementType::Anyfunc,
                min: globals.table_min,
                max: globals.table_max,
            },
        },
    );

    env_namespace.insert(
        "STACKTOP".to_string(),
        Export::Global {
            local: global!(globals.data.stacktop),
            global: GlobalDesc {
                mutable: false,
                ty: I32,
            },
        },
    );

    env_namespace.insert(
        "STACK_MAX".to_string(),
        Export::Global {
            local: global!(globals.data.stack_max),
            global: GlobalDesc {
                mutable: false,
                ty: I32,
            },
        },
    );

    env_namespace.insert(
        "DYNAMICTOP_PTR".to_string(),
        Export::Global {
            local: global!(globals.data.dynamictop_ptr),
            global: GlobalDesc {
                mutable: false,
                ty: I32,
            },
        },
    );

    env_namespace.insert(
        "tableBase".to_string(),
        Export::Global {
            local: global!(globals.data.table_base),
            global: GlobalDesc {
                mutable: false,
                ty: I32,
            },
        },
    );

    env_namespace.insert(
        "__table_base".to_string(),
        Export::Global {
            local: global!(globals.data.table_base),
            global: GlobalDesc {
                mutable: false,
                ty: I32,
            },
        },
    );

    env_namespace.insert(
        "ABORT".to_string(),
        Export::Global {
            local: global!(globals.data.abort),
            global: GlobalDesc {
                mutable: false,
                ty: I32,
            },
        },
    );

    env_namespace.insert(
        "memoryBase".to_string(),
        Export::Global {
            local: global!(globals.data.memory_base),
            global: GlobalDesc {
                mutable: false,
                ty: I32,
            },
        },
    );

    env_namespace.insert(
        "__memory_base".to_string(),
        Export::Global {
            local: global!(globals.data.memory_base),
            global: GlobalDesc {
                mutable: false,
                ty: I32,
            },
        },
    );

    env_namespace.insert(
        "tempDoublePtr".to_string(),
        Export::Global {
            local: global!(globals.data.temp_double_ptr),
            global: GlobalDesc {
                mutable: false,
                ty: I32,
            },
        },
    );

    global_namespace.insert(
        "Infinity".to_string(),
        Export::Global {
            local: global!(globals.data.infinity),
            global: GlobalDesc {
                mutable: false,
                ty: F64,
            },
        },
    );

    global_namespace.insert(
        "NaN".to_string(),
        Export::Global {
            local: global!(globals.data.nan),
            global: GlobalDesc {
                mutable: false,
                ty: F64,
            },
        },
    );

    // Global Math
    global_math_namespace.insert(
        "pow",
        Export::Function {
            func: func!(math, pow),
            ctx: Context::Internal,
            signature: FuncSig {
                params: vec![F64, F64],
                returns: vec![F64],
            },
        },
    );

    // Print function
    env_namespace.insert(
        "printf",
        Export::Function {
            func: func!(io, printf),
            ctx: Context::Internal,
            signature: FuncSig {
                params: vec![I32, I32],
                returns: vec![I32],
            },
        },
    );

    env_namespace.insert(
        "putchar",
        Export::Function {
            func: func!(io, putchar),
            ctx: Context::Internal,
            signature: FuncSig {
                params: vec![I32],
                returns: vec![],
            },
        },
    );

    // Assert
    env_namespace.insert(
        "___assert_fail",
        Export::Function {
            func: func!(env, ___assert_fail),
            ctx: Context::Internal,
            signature: FuncSig {
                params: vec![I32, I32, I32, I32],
                returns: vec![],
            },
        },
    );

    // Lock
    env_namespace.insert(
        "___lock",
        Export::Function {
            func: func!(lock, ___lock),
            ctx: Context::Internal,
            signature: FuncSig {
                params: vec![I32],
                returns: vec![],
            },
        },
    );

    env_namespace.insert(
        "___unlock",
        Export::Function {
            func: func!(lock, ___unlock),
            ctx: Context::Internal,
            signature: FuncSig {
                params: vec![I32],
                returns: vec![],
            },
        },
    );

    env_namespace.insert(
        "___wait",
        Export::Function {
            func: func!(lock, ___wait),
            ctx: Context::Internal,
            signature: FuncSig {
                params: vec![I32, I32, I32, I32],
                returns: vec![],
            },
        },
    );
    // Env
    env_namespace.insert(
        "_getenv",
        Export::Function {
            func: func!(env, _getenv),
            ctx: Context::Internal,
            signature: FuncSig {
                params: vec![I32],
                returns: vec![I32],
            },
        },
    );

    env_namespace.insert(
        "_setenv",
        Export::Function {
            func: func!(env, _setenv),
            ctx: Context::Internal,
            signature: FuncSig {
                params: vec![I32, I32, I32],
                returns: vec![I32],
            },
        },
    );

    env_namespace.insert(
        "_putenv",
        Export::Function {
            func: func!(env, _putenv),
            ctx: Context::Internal,
            signature: FuncSig {
                params: vec![I32],
                returns: vec![I32],
            },
        },
    );

    env_namespace.insert(
        "_unsetenv",
        Export::Function {
            func: func!(env, _unsetenv),
            ctx: Context::Internal,
            signature: FuncSig {
                params: vec![I32],
                returns: vec![I32],
            },
        },
    );

    env_namespace.insert(
        "_getpwnam",
        Export::Function {
            func: func!(env, _getpwnam),
            ctx: Context::Internal,
            signature: FuncSig {
                params: vec![I32],
                returns: vec![I32],
            },
        },
    );

    env_namespace.insert(
        "_getgrnam",
        Export::Function {
            func: func!(env, _getgrnam),
            ctx: Context::Internal,
            signature: FuncSig {
                params: vec![I32],
                returns: vec![I32],
            },
        },
    );

    env_namespace.insert(
        "___buildEnvironment",
        Export::Function {
            func: func!(env, ___build_environment),
            ctx: Context::Internal,
            signature: FuncSig {
                params: vec![I32],
                returns: vec![],
            },
        },
    );
    // Errno
    env_namespace.insert(
        "___setErrNo",
        Export::Function {
            func: func!(errno, ___seterrno),
            ctx: Context::Internal,
            signature: FuncSig {
                params: vec![I32],
                returns: vec![],
            },
        },
    );
    // Syscalls
    env_namespace.insert(
        "___syscall1",
        Export::Function {
            func: func!(syscalls, ___syscall1),
            ctx: Context::Internal,
            signature: FuncSig {
                params: vec![I32, I32],
                returns: vec![],
            },
        },
    );

    env_namespace.insert(
        "___syscall3",
        Export::Function {
            func: func!(syscalls, ___syscall3),
            ctx: Context::Internal,
            signature: FuncSig {
                params: vec![I32, I32],
                returns: vec![I32],
            },
        },
    );

    env_namespace.insert(
        "___syscall4",
        Export::Function {
            func: func!(syscalls, ___syscall4),
            ctx: Context::Internal,
            signature: FuncSig {
                params: vec![I32, I32],
                returns: vec![I32],
            },
        },
    );

    env_namespace.insert(
        "___syscall5",
        Export::Function {
            func: func!(syscalls, ___syscall5),
            ctx: Context::Internal,
            signature: FuncSig {
                params: vec![I32, I32],
                returns: vec![I32],
            },
        },
    );

    env_namespace.insert(
        "___syscall6",
        Export::Function {
            func: func!(syscalls, ___syscall6),
            ctx: Context::Internal,
            signature: FuncSig {
                params: vec![I32, I32],
                returns: vec![I32],
            },
        },
    );

    env_namespace.insert(
        "___syscall12",
        Export::Function {
            func: func!(syscalls, ___syscall12),
            ctx: Context::Internal,
            signature: FuncSig {
                params: vec![I32, I32],
                returns: vec![I32],
            },
        },
    );

    env_namespace.insert(
        "___syscall20",
        Export::Function {
            func: func!(syscalls, ___syscall20),
            ctx: Context::Internal,
            signature: FuncSig {
                params: vec![I32, I32],
                returns: vec![I32],
            },
        },
    );

    env_namespace.insert(
        "___syscall220",
        Export::Function {
            func: func!(syscalls, ___syscall220),
            ctx: Context::Internal,
            signature: FuncSig {
                params: vec![I32, I32],
                returns: vec![I32],
            },
        },
    );

    env_namespace.insert(
        "___syscall39",
        Export::Function {
            func: func!(syscalls, ___syscall39),
            ctx: Context::Internal,
            signature: FuncSig {
                params: vec![I32, I32],
                returns: vec![I32],
            },
        },
    );

    env_namespace.insert(
        "___syscall40",
        Export::Function {
            func: func!(syscalls, ___syscall40),
            ctx: Context::Internal,
            signature: FuncSig {
                params: vec![I32, I32],
                returns: vec![I32],
            },
        },
    );

    env_namespace.insert(
        "___syscall10",
        Export::Function {
            func: func!(syscalls, ___syscall10),
            ctx: Context::Internal,
            signature: FuncSig {
                params: vec![I32, I32],
                returns: vec![I32],
            },
        },
    );

    env_namespace.insert(
        "___syscall54",
        Export::Function {
            func: func!(syscalls, ___syscall54),
            ctx: Context::Internal,
            signature: FuncSig {
                params: vec![I32, I32],
                returns: vec![I32],
            },
        },
    );

    env_namespace.insert(
        "___syscall57",
        Export::Function {
            func: func!(syscalls, ___syscall57),
            ctx: Context::Internal,
            signature: FuncSig {
                params: vec![I32, I32],
                returns: vec![I32],
            },
        },
    );

    env_namespace.insert(
        "___syscall63",
        Export::Function {
            func: func!(syscalls, ___syscall63),
            ctx: Context::Internal,
            signature: FuncSig {
                params: vec![I32, I32],
                returns: vec![I32],
            },
        },
    );

    env_namespace.insert(
        "___syscall85",
        Export::Function {
            func: func!(syscalls, ___syscall85),
            ctx: Context::Internal,
            signature: FuncSig {
                params: vec![I32, I32],
                returns: vec![I32],
            },
        },
    );

    env_namespace.insert(
        "___syscall64",
        Export::Function {
            func: func!(syscalls, ___syscall64),
            ctx: Context::Internal,
            signature: FuncSig {
                params: vec![I32, I32],
                returns: vec![I32],
            },
        },
    );

    env_namespace.insert(
        "___syscall102",
        Export::Function {
            func: func!(syscalls, ___syscall102),
            ctx: Context::Internal,
            signature: FuncSig {
                params: vec![I32, I32],
                returns: vec![I32],
            },
        },
    );

    env_namespace.insert(
        "___syscall114",
        Export::Function {
            func: func!(syscalls, ___syscall114),
            ctx: Context::Internal,
            signature: FuncSig {
                params: vec![I32, I32],
                returns: vec![I32],
            },
        },
    );

    env_namespace.insert(
        "___syscall122",
        Export::Function {
            func: func!(syscalls, ___syscall122),
            ctx: Context::Internal,
            signature: FuncSig {
                params: vec![I32, I32],
                returns: vec![I32],
            },
        },
    );

    env_namespace.insert(
        "___syscall140",
        Export::Function {
            func: func!(syscalls, ___syscall140),
            ctx: Context::Internal,
            signature: FuncSig {
                params: vec![I32, I32],
                returns: vec![I32],
            },
        },
    );

    env_namespace.insert(
        "___syscall142",
        Export::Function {
            func: func!(syscalls, ___syscall142),
            ctx: Context::Internal,
            signature: FuncSig {
                params: vec![I32, I32],
                returns: vec![I32],
            },
        },
    );

    env_namespace.insert(
        "___syscall145",
        Export::Function {
            func: func!(syscalls, ___syscall145),
            ctx: Context::Internal,
            signature: FuncSig {
                params: vec![I32, I32],
                returns: vec![I32],
            },
        },
    );

    env_namespace.insert(
        "___syscall146",
        Export::Function {
            func: func!(syscalls, ___syscall146),
            ctx: Context::Internal,
            signature: FuncSig {
                params: vec![I32, I32],
                returns: vec![I32],
            },
        },
    );

    env_namespace.insert(
        "___syscall180",
        Export::Function {
            func: func!(syscalls, ___syscall180),
            ctx: Context::Internal,
            signature: FuncSig {
                params: vec![I32, I32],
                returns: vec![I32],
            },
        },
    );

    env_namespace.insert(
        "___syscall181",
        Export::Function {
            func: func!(syscalls, ___syscall181),
            ctx: Context::Internal,
            signature: FuncSig {
                params: vec![I32, I32],
                returns: vec![I32],
            },
        },
    );

    env_namespace.insert(
        "___syscall192",
        Export::Function {
            func: func!(syscalls, ___syscall192),
            ctx: Context::Internal,
            signature: FuncSig {
                params: vec![I32, I32],
                returns: vec![I32],
            },
        },
    );

    env_namespace.insert(
        "___syscall195",
        Export::Function {
            func: func!(syscalls, ___syscall195),
            ctx: Context::Internal,
            signature: FuncSig {
                params: vec![I32, I32],
                returns: vec![I32],
            },
        },
    );

    env_namespace.insert(
        "___syscall197",
        Export::Function {
            func: func!(syscalls, ___syscall197),
            ctx: Context::Internal,
            signature: FuncSig {
                params: vec![I32, I32],
                returns: vec![I32],
            },
        },
    );

    env_namespace.insert(
        "___syscall201",
        Export::Function {
            func: func!(syscalls, ___syscall201),
            ctx: Context::Internal,
            signature: FuncSig {
                params: vec![I32, I32],
                returns: vec![I32],
            },
        },
    );

    env_namespace.insert(
        "___syscall202",
        Export::Function {
            func: func!(syscalls, ___syscall202),
            ctx: Context::Internal,
            signature: FuncSig {
                params: vec![],
                returns: vec![I32],
            },
        },
    );

    env_namespace.insert(
        "___syscall212",
        Export::Function {
            func: func!(syscalls, ___syscall212),
            ctx: Context::Internal,
            signature: FuncSig {
                params: vec![I32, I32],
                returns: vec![I32],
            },
        },
    );

    env_namespace.insert(
        "___syscall221",
        Export::Function {
            func: func!(syscalls, ___syscall221),
            ctx: Context::Internal,
            signature: FuncSig {
                params: vec![I32, I32],
                returns: vec![I32],
            },
        },
    );

    env_namespace.insert(
        "___syscall330",
        Export::Function {
            func: func!(syscalls, ___syscall330),
            ctx: Context::Internal,
            signature: FuncSig {
                params: vec![I32, I32],
                returns: vec![I32],
            },
        },
    );

    env_namespace.insert(
        "___syscall340",
        Export::Function {
            func: func!(syscalls, ___syscall340),
            ctx: Context::Internal,
            signature: FuncSig {
                params: vec![I32, I32],
                returns: vec![I32],
            },
        },
    );
    // Process
    env_namespace.insert(
        "abort",
        Export::Function {
            func: func!(process, em_abort),
            ctx: Context::Internal,
            signature: FuncSig {
                params: vec![I32],
                returns: vec![],
            },
        },
    );

    env_namespace.insert(
        "_abort",
        Export::Function {
            func: func!(process, _abort),
            ctx: Context::Internal,
            signature: FuncSig {
                params: vec![],
                returns: vec![],
            },
        },
    );

    env_namespace.insert(
        "abortStackOverflow",
        Export::Function {
            func: func!(process, abort_stack_overflow),
            ctx: Context::Internal,
            signature: FuncSig {
                params: vec![I32],
                returns: vec![],
            },
        },
    );

    env_namespace.insert(
        "_llvm_trap",
        Export::Function {
            func: func!(process, _llvm_trap),
            ctx: Context::Internal,
            signature: FuncSig {
                params: vec![],
                returns: vec![],
            },
        },
    );

    env_namespace.insert(
        "_fork",
        Export::Function {
            func: func!(process, _fork),
            ctx: Context::Internal,
            signature: FuncSig {
                params: vec![],
                returns: vec![I32],
            },
        },
    );

    env_namespace.insert(
        "_exit",
        Export::Function {
            func: func!(process, _exit),
            ctx: Context::Internal,
            signature: FuncSig {
                params: vec![I32],
                returns: vec![],
            },
        },
    );

    env_namespace.insert(
        "_system",
        Export::Function {
            func: func!(process, _system),
            ctx: Context::Internal,
            signature: FuncSig {
                params: vec![I32],
                returns: vec![I32],
            },
        },
    );

    env_namespace.insert(
        "_popen",
        Export::Function {
            func: func!(process, _popen),
            ctx: Context::Internal,
            signature: FuncSig {
                params: vec![I32, I32],
                returns: vec![I32],
            },
        },
    );
    // Signal
    env_namespace.insert(
        "_sigemptyset",
        Export::Function {
            func: func!(signal, _sigemptyset),
            ctx: Context::Internal,
            signature: FuncSig {
                params: vec![I32],
                returns: vec![I32],
            },
        },
    );

    env_namespace.insert(
        "_sigaddset",
        Export::Function {
            func: func!(signal, _sigaddset),
            ctx: Context::Internal,
            signature: FuncSig {
                params: vec![I32, I32],
                returns: vec![I32],
            },
        },
    );

    env_namespace.insert(
        "_sigprocmask",
        Export::Function {
            func: func!(signal, _sigprocmask),
            ctx: Context::Internal,
            signature: FuncSig {
                params: vec![I32, I32, I32],
                returns: vec![I32],
            },
        },
    );

    env_namespace.insert(
        "_sigaction",
        Export::Function {
            func: func!(signal, _sigaction),
            ctx: Context::Internal,
            signature: FuncSig {
                params: vec![I32, I32, I32],
                returns: vec![I32],
            },
        },
    );

    env_namespace.insert(
        "_signal",
        Export::Function {
            func: func!(signal, _signal),
            ctx: Context::Internal,
            signature: FuncSig {
                params: vec![I32, I32],
                returns: vec![I32],
            },
        },
    );
    // Memory
    env_namespace.insert(
        "abortOnCannotGrowMemory",
        Export::Function {
            func: func!(memory, abort_on_cannot_grow_memory),
            ctx: Context::Internal,
            signature: FuncSig {
                params: vec![],
                returns: vec![I32],
            },
        },
    );

    env_namespace.insert(
        "_emscripten_memcpy_big",
        Export::Function {
            func: func!(memory, _emscripten_memcpy_big),
            ctx: Context::Internal,
            signature: FuncSig {
                params: vec![I32, I32, I32],
                returns: vec![I32],
            },
        },
    );

    env_namespace.insert(
        "enlargeMemory",
        Export::Function {
            func: func!(memory, enlarge_memory),
            ctx: Context::Internal,
            signature: FuncSig {
                params: vec![],
                returns: vec![I32],
            },
        },
    );

    env_namespace.insert(
        "getTotalMemory",
        Export::Function {
            func: func!(memory, get_total_memory),
            ctx: Context::Internal,
            signature: FuncSig {
                params: vec![],
                returns: vec![I32],
            },
        },
    );

    env_namespace.insert(
        "___map_file",
        Export::Function {
            func: func!(memory, ___map_file),
            ctx: Context::Internal,
            signature: FuncSig {
                params: vec![I32, I32],
                returns: vec![I32],
            },
        },
    );
    // Exception
    env_namespace.insert(
        "___cxa_allocate_exception",
        Export::Function {
            func: func!(exception, ___cxa_allocate_exception),
            ctx: Context::Internal,
            signature: FuncSig {
                params: vec![I32],
                returns: vec![I32],
            },
        },
    );

    env_namespace.insert(
        "___cxa_allocate_exception",
        Export::Function {
            func: func!(exception, ___cxa_throw),
            ctx: Context::Internal,
            signature: FuncSig {
                params: vec![I32, I32, I32],
                returns: vec![],
            },
        },
    );

    env_namespace.insert(
        "___cxa_throw",
        Export::Function {
            func: func!(exception, ___cxa_throw),
            ctx: Context::Internal,
            signature: FuncSig {
                params: vec![I32, I32, I32],
                returns: vec![],
            },
        },
    );
    // NullFuncs
    env_namespace.insert(
        "nullFunc_i",
        Export::Function {
            func: func!(nullfunc, nullfunc_i),
            ctx: Context::Internal,
            signature: FuncSig {
                params: vec![I32],
                returns: vec![],
            },
        },
    );

    env_namespace.insert(
        "nullFunc_ii",
        Export::Function {
            func: func!(nullfunc, nullfunc_ii),
            ctx: Context::Internal,
            signature: FuncSig {
                params: vec![I32],
                returns: vec![],
            },
        },
    );

    env_namespace.insert(
        "nullFunc_iii",
        Export::Function {
            func: func!(nullfunc, nullfunc_iii),
            ctx: Context::Internal,
            signature: FuncSig {
                params: vec![I32],
                returns: vec![],
            },
        },
    );

    env_namespace.insert(
        "nullFunc_iiii",
        Export::Function {
            func: func!(nullfunc, nullfunc_iiii),
            ctx: Context::Internal,
            signature: FuncSig {
                params: vec![I32],
                returns: vec![],
            },
        },
    );

    env_namespace.insert(
        "nullFunc_iiiii",
        Export::Function {
            func: func!(nullfunc, nullfunc_iiiii),
            ctx: Context::Internal,
            signature: FuncSig {
                params: vec![I32],
                returns: vec![],
            },
        },
    );

    env_namespace.insert(
        "nullFunc_iiiiii",
        Export::Function {
            func: func!(nullfunc, nullfunc_iiiiii),
            ctx: Context::Internal,
            signature: FuncSig {
                params: vec![I32],
                returns: vec![],
            },
        },
    );

    env_namespace.insert(
        "nullFunc_v",
        Export::Function {
            func: func!(nullfunc, nullfunc_v),
            ctx: Context::Internal,
            signature: FuncSig {
                params: vec![I32],
                returns: vec![],
            },
        },
    );

    env_namespace.insert(
        "nullFunc_vi",
        Export::Function {
            func: func!(nullfunc, nullfunc_vi),
            ctx: Context::Internal,
            signature: FuncSig {
                params: vec![I32],
                returns: vec![],
            },
        },
    );

    env_namespace.insert(
        "nullFunc_vii",
        Export::Function {
            func: func!(nullfunc, nullfunc_vii),
            ctx: Context::Internal,
            signature: FuncSig {
                params: vec![I32],
                returns: vec![],
            },
        },
    );

    env_namespace.insert(
        "nullFunc_viii",
        Export::Function {
            func: func!(nullfunc, nullfunc_viii),
            ctx: Context::Internal,
            signature: FuncSig {
                params: vec![I32],
                returns: vec![],
            },
        },
    );

    env_namespace.insert(
        "nullFunc_viiii",
        Export::Function {
            func: func!(nullfunc, nullfunc_viiii),
            ctx: Context::Internal,
            signature: FuncSig {
                params: vec![I32],
                returns: vec![],
            },
        },
    );

    env_namespace.insert(
        "nullFunc_viiiii",
        Export::Function {
            func: func!(nullfunc, nullfunc_viiiii),
            ctx: Context::Internal,
            signature: FuncSig {
                params: vec![I32],
                returns: vec![],
            },
        },
    );

    env_namespace.insert(
        "nullFunc_viiiiii",
        Export::Function {
            func: func!(nullfunc, nullfunc_viiiiii),
            ctx: Context::Internal,
            signature: FuncSig {
                params: vec![I32],
                returns: vec![],
            },
        },
    );
    // Time
    env_namespace.insert(
        "_gettimeofday",
        Export::Function {
            func: func!(time, _gettimeofday),
            ctx: Context::Internal,
            signature: FuncSig {
                params: vec![I32, I32],
                returns: vec![I32],
            },
        },
    );

    env_namespace.insert(
        "_clock_gettime",
        Export::Function {
            func: func!(time, _clock_gettime),
            ctx: Context::Internal,
            signature: FuncSig {
                params: vec![I32, I32],
                returns: vec![I32],
            },
        },
    );

    env_namespace.insert(
        "___clock_gettime",
        Export::Function {
            func: func!(time, _clock_gettime),
            ctx: Context::Internal,
            signature: FuncSig {
                params: vec![I32, I32],
                returns: vec![I32],
            },
        },
    );

    env_namespace.insert(
        "_clock",
        Export::Function {
            func: func!(time, _clock),
            ctx: Context::Internal,
            signature: FuncSig {
                params: vec![],
                returns: vec![I32],
            },
        },
    );

    env_namespace.insert(
        "_difftime",
        Export::Function {
            func: func!(time, _difftime),
            ctx: Context::Internal,
            signature: FuncSig {
                params: vec![I32, I32],
                returns: vec![F64],
            },
        },
    );

    env_namespace.insert(
        "_asctime",
        Export::Function {
            func: func!(time, _asctime),
            ctx: Context::Internal,
            signature: FuncSig {
                params: vec![I32],
                returns: vec![I32],
            },
        },
    );

    env_namespace.insert(
        "_asctime_r",
        Export::Function {
            func: func!(time, _asctime_r),
            ctx: Context::Internal,
            signature: FuncSig {
                params: vec![I32, I32],
                returns: vec![I32],
            },
        },
    );

    env_namespace.insert(
        "_localtime",
        Export::Function {
            func: func!(time, _localtime),
            ctx: Context::Internal,
            signature: FuncSig {
                params: vec![I32],
                returns: vec![I32],
            },
        },
    );

    env_namespace.insert(
        "_time",
        Export::Function {
            func: func!(time, _time),
            ctx: Context::Internal,
            signature: FuncSig {
                params: vec![I32],
                returns: vec![I32],
            },
        },
    );

    env_namespace.insert(
        "_strftime",
        Export::Function {
            func: func!(time, _strftime),
            ctx: Context::Internal,
            signature: FuncSig {
                params: vec![I32, I32, I32, I32],
                returns: vec![I32],
            },
        },
    );

    env_namespace.insert(
        "_localtime_r",
        Export::Function {
            func: func!(time, _localtime_r),
            ctx: Context::Internal,
            signature: FuncSig {
                params: vec![I32, I32],
                returns: vec![I32],
            },
        },
    );

    env_namespace.insert(
        "_getpagesize",
        Export::Function {
            func: func!(env, _getpagesize),
            ctx: Context::Internal,
            signature: FuncSig {
                params: vec![],
                returns: vec![I32],
            },
        },
    );

    env_namespace.insert(
        "_sysconf",
        Export::Function {
            func: func!(env, _sysconf),
            ctx: Context::Internal,
            signature: FuncSig {
                params: vec![I32],
                returns: vec![I32],
            },
        },
    );

    // Math
    asm_namespace.insert(
        "f64-rem",
        Export::Function {
            func: func!(math, f64_rem),
            ctx: Context::Internal,
            signature: FuncSig {
                params: vec![F64, F64],
                returns: vec![F64],
            },
        },
    );

    env_namespace.insert(
        "_llvm_log10_f64",
        Export::Function {
            func: func!(math, _llvm_log10_f64),
            ctx: Context::Internal,
            signature: FuncSig {
                params: vec![F64],
                returns: vec![F64],
            },
        },
    );

    env_namespace.insert(
        "_llvm_log2_f64",
        Export::Function {
            func: func!(math, _llvm_log2_f64),
            ctx: Context::Internal,
            signature: FuncSig {
                params: vec![F64],
                returns: vec![F64],
            },
        },
    );

    //
    env_namespace.insert(
        "__setjmp",
        Export::Function {
            func: func!(jmp, __setjmp),
            ctx: Context::Internal,
            signature: FuncSig {
                params: vec![I32],
                returns: vec![I32],
            },
        },
    );

    env_namespace.insert(
        "__longjmp",
        Export::Function {
            func: func!(jmp, __longjmp),
            ctx: Context::Internal,
            signature: FuncSig {
                params: vec![I32, I32],
                returns: vec![],
            },
        },
    );

    env_namespace.insert(
        "___syscall110",
        Export::Function {
            func: func!(syscalls, ___syscall110),
            ctx: Context::Internal,
            signature: FuncSig {
                params: vec![I32, I32],
                returns: vec![I32],
            },
        },
    );

    env_namespace.insert(
        "___syscall15",
        Export::Function {
            func: func!(syscalls, ___syscall15),
            ctx: Context::Internal,
            signature: FuncSig {
                params: vec![I32, I32],
                returns: vec![I32],
            },
        },
    );

    env_namespace.insert(
        "___syscall168",
        Export::Function {
            func: func!(syscalls, ___syscall168),
            ctx: Context::Internal,
            signature: FuncSig {
                params: vec![I32, I32],
                returns: vec![I32],
            },
        },
    );

    env_namespace.insert(
        "___syscall191",
        Export::Function {
            func: func!(syscalls, ___syscall191),
            ctx: Context::Internal,
            signature: FuncSig {
                params: vec![I32, I32],
                returns: vec![I32],
            },
        },
    );
    env_namespace.insert(
        "___syscall194",
        Export::Function {
            func: func!(syscalls, ___syscall194),
            ctx: Context::Internal,
            signature: FuncSig {
                params: vec![I32, I32],
                returns: vec![I32],
            },
        },
    );
    env_namespace.insert(
        "___syscall196",
        Export::Function {
            func: func!(syscalls, ___syscall196),
            ctx: Context::Internal,
            signature: FuncSig {
                params: vec![I32, I32],
                returns: vec![I32],
            },
        },
    );
    env_namespace.insert(
        "___syscall199",
        Export::Function {
            func: func!(syscalls, ___syscall199),
            ctx: Context::Internal,
            signature: FuncSig {
                params: vec![I32, I32],
                returns: vec![I32],
            },
        },
    );

    env_namespace.insert(
        "___syscall268",
        Export::Function {
            func: func!(syscalls, ___syscall268),
            ctx: Context::Internal,
            signature: FuncSig {
                params: vec![I32, I32],
                returns: vec![I32],
            },
        },
    );

    env_namespace.insert(
        "___syscall272",
        Export::Function {
            func: func!(syscalls, ___syscall272),
            ctx: Context::Internal,
            signature: FuncSig {
                params: vec![I32, I32],
                returns: vec![I32],
            },
        },
    );

    env_namespace.insert(
        "___syscall295",
        Export::Function {
            func: func!(syscalls, ___syscall295),
            ctx: Context::Internal,
            signature: FuncSig {
                params: vec![I32, I32],
                returns: vec![I32],
            },
        },
    );

    env_namespace.insert(
        "___syscall300",
        Export::Function {
            func: func!(syscalls, ___syscall300),
            ctx: Context::Internal,
            signature: FuncSig {
                params: vec![I32, I32],
                returns: vec![I32],
            },
        },
    );

    env_namespace.insert(
        "___syscall334",
        Export::Function {
            func: func!(syscalls, ___syscall334),
            ctx: Context::Internal,
            signature: FuncSig {
                params: vec![I32, I32],
                returns: vec![I32],
            },
        },
    );

    env_namespace.insert(
        "___syscall38",
        Export::Function {
            func: func!(syscalls, ___syscall38),
            ctx: Context::Internal,
            signature: FuncSig {
                params: vec![I32, I32],
                returns: vec![I32],
            },
        },
    );

    env_namespace.insert(
        "___syscall60",
        Export::Function {
            func: func!(syscalls, ___syscall60),
            ctx: Context::Internal,
            signature: FuncSig {
                params: vec![I32, I32],
                returns: vec![I32],
            },
        },
    );

    env_namespace.insert(
        "___syscall66",
        Export::Function {
            func: func!(syscalls, ___syscall66),
            ctx: Context::Internal,
            signature: FuncSig {
                params: vec![I32, I32],
                returns: vec![I32],
            },
        },
    );

    env_namespace.insert(
        "___syscall75",
        Export::Function {
            func: func!(syscalls, ___syscall75),
            ctx: Context::Internal,
            signature: FuncSig {
                params: vec![I32, I32],
                returns: vec![I32],
            },
        },
    );

    env_namespace.insert(
        "___syscall91",
        Export::Function {
            func: func!(syscalls, ___syscall91),
            ctx: Context::Internal,
            signature: FuncSig {
                params: vec![I32, I32],
                returns: vec![I32],
            },
        },
    );

    env_namespace.insert(
        "___syscall97",
        Export::Function {
            func: func!(syscalls, ___syscall97),
            ctx: Context::Internal,
            signature: FuncSig {
                params: vec![I32, I32],
                returns: vec![I32],
            },
        },
    );

    env_namespace.insert(
        "_endgrent",
        Export::Function {
            func: func!(process, _endgrent),
            ctx: Context::Internal,
            signature: FuncSig {
                params: vec![],
                returns: vec![],
            },
        },
    );

    env_namespace.insert(
        "_execve",
        Export::Function {
            func: func!(process, _execve),
            ctx: Context::Internal,
            signature: FuncSig {
                params: vec![I32, I32, I32],
                returns: vec![I32],
            },
        },
    );

    env_namespace.insert(
        "_getaddrinfo",
        Export::Function {
            func: func!(env, _getaddrinfo),
            ctx: Context::Internal,
            signature: FuncSig {
                params: vec![I32, I32, I32, I32],
                returns: vec![I32],
            },
        },
    );

    env_namespace.insert(
        "_gmtime_r",
        Export::Function {
            func: func!(time, _gmtime_r),
            ctx: Context::Internal,
            signature: FuncSig {
                params: vec![I32, I32],
                returns: vec![I32],
            },
        },
    );

    env_namespace.insert(
        "_kill",
        Export::Function {
            func: func!(process, _kill),
            ctx: Context::Internal,
            signature: FuncSig {
                params: vec![I32, I32],
                returns: vec![I32],
            },
        },
    );

    env_namespace.insert(
        "_llvm_stackrestore",
        Export::Function {
            func: func!(process, _llvm_stackrestore),
            ctx: Context::Internal,
            signature: FuncSig {
                params: vec![I32],
                returns: vec![],
            },
        },
    );

    env_namespace.insert(
        "_mktime",
        Export::Function {
            func: func!(time, _mktime),
            ctx: Context::Internal,
            signature: FuncSig {
                params: vec![I32],
                returns: vec![I32],
            },
        },
    );

    env_namespace.insert(
        "_raise",
        Export::Function {
            func: func!(process, _raise),
            ctx: Context::Internal,
            signature: FuncSig {
                params: vec![I32],
                returns: vec![I32],
            },
        },
    );

    env_namespace.insert(
        "_sem_init",
        Export::Function {
            func: func!(process, _sem_init),
            ctx: Context::Internal,
            signature: FuncSig {
                params: vec![I32, I32, I32],
                returns: vec![I32],
            },
        },
    );

    env_namespace.insert(
        "_sem_post",
        Export::Function {
            func: func!(process, _sem_post),
            ctx: Context::Internal,
            signature: FuncSig {
                params: vec![I32],
                returns: vec![I32],
            },
        },
    );

    env_namespace.insert(
        "_sem_wait",
        Export::Function {
            func: func!(process, _sem_wait),
            ctx: Context::Internal,
            signature: FuncSig {
                params: vec![I32],
                returns: vec![I32],
            },
        },
    );

    env_namespace.insert(
        "_setgrent",
        Export::Function {
            func: func!(process, _setgrent),
            ctx: Context::Internal,
            signature: FuncSig {
                params: vec![],
                returns: vec![],
            },
        },
    );

    env_namespace.insert(
        "_setgroups",
        Export::Function {
            func: func!(process, _setgroups),
            ctx: Context::Internal,
            signature: FuncSig {
                params: vec![I32, I32],
                returns: vec![I32],
            },
        },
    );

    env_namespace.insert(
        "_setitimer",
        Export::Function {
            func: func!(process, _setitimer),
            ctx: Context::Internal,
            signature: FuncSig {
                params: vec![I32, I32, I32],
                returns: vec![I32],
            },
        },
    );

    //
    env_namespace.insert(
        "_sigsuspend",
        Export::Function {
            func: func!(signal, _sigsuspend),
            ctx: Context::Internal,
            signature: FuncSig {
                params: vec![I32],
                returns: vec![I32],
            },
        },
    );

    env_namespace.insert(
        "_setitimer",
        Export::Function {
            func: func!(process, _setitimer),
            ctx: Context::Internal,
            signature: FuncSig {
                params: vec![I32, I32, I32],
                returns: vec![I32],
            },
        },
    );

    env_namespace.insert(
        "_usleep",
        Export::Function {
            func: func!(process, _usleep),
            ctx: Context::Internal,
            signature: FuncSig {
                params: vec![I32],
                returns: vec![I32],
            },
        },
    );

    env_namespace.insert(
        "_utimes",
        Export::Function {
            func: func!(process, _utimes),
            ctx: Context::Internal,
            signature: FuncSig {
                params: vec![I32, I32],
                returns: vec![I32],
            },
        },
    );

    env_namespace.insert(
        "_waitpid",
        Export::Function {
            func: func!(process, _waitpid),
            ctx: Context::Internal,
            signature: FuncSig {
                params: vec![I32, I32, I32],
                returns: vec![I32],
            },
        },
    );

    env_namespace.insert(
        "_dlclose",
        Export::Function {
            func: func!(linking, _dlclose),
            ctx: Context::Internal,
            signature: FuncSig {
                params: vec![I32],
                returns: vec![I32],
            },
        },
    );

    env_namespace.insert(
        "_dlopen",
        Export::Function {
            func: func!(linking, _dlopen),
            ctx: Context::Internal,
            signature: FuncSig {
                params: vec![I32, I32],
                returns: vec![I32],
            },
        },
    );

    env_namespace.insert(
        "_dlsym",
        Export::Function {
            func: func!(linking, _dlsym),
            ctx: Context::Internal,
            signature: FuncSig {
                params: vec![I32, I32],
                returns: vec![I32],
            },
        },
    );

    env_namespace.insert(
        "_llvm_log10_f32",
        Export::Function {
            func: func!(math, _llvm_log10_f32),
            ctx: Context::Internal,
            signature: FuncSig {
                params: vec![F64],
                returns: vec![F64],
            },
        },
    );

    env_namespace.insert(
        "_llvm_log2_f32",
        Export::Function {
            func: func!(math, _llvm_log2_f32),
            ctx: Context::Internal,
            signature: FuncSig {
                params: vec![F64],
                returns: vec![F64],
            },
        },
    );

    env_namespace.insert(
        "_emscripten_random",
        Export::Function {
            func: func!(math, _emscripten_random),
            ctx: Context::Internal,
            signature: FuncSig {
                params: vec![],
                returns: vec![F64],
            },
        },
    );

    env_namespace.insert(
        "_gmtime",
        Export::Function {
            func: func!(time, _gmtime),
            ctx: Context::Internal,
            signature: FuncSig {
                params: vec![I32],
                returns: vec![I32],
            },
        },
    );

    // mock_external!(env_namespace, _time);
    // mock_external!(env_namespace, _sysconf);
    // mock_external!(env_namespace, _strftime);
    // mock_external!(env_namespace, _sigprocmask);
    // mock_external!(env_namespace, _sigemptyset);
    // mock_external!(env_namespace, _sigaddset);
    // mock_external!(env_namespace, _sigaction);

    mock_external!(env_namespace, _sched_yield);
    // mock_external!(env_namespace, _localtime_r);
    // mock_external!(env_namespace, _localtime);
    mock_external!(env_namespace, _llvm_stacksave);
    // mock_external!(env_namespace, _gettimeofday);
    // mock_external!(env_namespace, _getpagesize);
    mock_external!(env_namespace, _getgrent);
    // mock_external!(env_namespace, _fork);
    // mock_external!(env_namespace, _exit);
    // mock_external!(env_namespace, _clock_gettime);
    // mock_external!(env_namespace, ___syscall64);
    // mock_external!(env_namespace, ___syscall63);
    // mock_external!(env_namespace, ___syscall60);
    // mock_external!(env_namespace, ___syscall54);
    // mock_external!(env_namespace, ___syscall39);
    // mock_external!(env_namespace, ___syscall340);
    // mock_external!(env_namespace, ___syscall221);
    // mock_external!(env_namespace, ___syscall212);
    // mock_external!(env_namespace, ___syscall201);
    // mock_external!(env_namespace, ___syscall197);
    // mock_external!(env_namespace, ___syscall195);
    // mock_external!(env_namespace, ___syscall181);
    // mock_external!(env_namespace, ___syscall180);
    // mock_external!(env_namespace, ___syscall146);
    // mock_external!(env_namespace, ___syscall145);
    // mock_external!(env_namespace, ___syscall142);
    // mock_external!(env_namespace, ___syscall140);
    // mock_external!(env_namespace, ___syscall122);
    // mock_external!(env_namespace, ___syscall102);
    // mock_external!(env_namespace, ___syscall20);
    mock_external!(env_namespace, _dlerror);
    mock_external!(env_namespace, _gmtime);
=======
    // TODO use the new macro format
    //    let import_object = imports! {
    //        "env" => {
    //            // Globals.
    //            "STACKTOP" => Global::new(Value::I32(stacktop(STATIC_BUMP) as i32)),
    //            "STACK_MAX" => Global::new(Value::I32(stack_max(STATIC_BUMP) as i32)),
    //            "DYNAMICTOP_PTR" => Global::new(Value::I32(dynamictop_ptr(STATIC_BUMP) as i32)),
    //            "tableBase" => Global::new(Value::I32(0)),
    //            "Infinity" => Global::new(Value::F64(f64::INFINITY)),
    //            "NaN" => Global::new(Value::F64(f64::NAN)),
    //
    //            // Functions.
    //            "printf" => func!(self::io::printf, [i32, i32] -> [i32]),
    //            "putchar" => func!(self::io::putchar, [i32] -> []),
    //
    //            "___lock" => func!(self::lock::___lock, [i32, i32] -> []),
    //            "___unlock" => func!(self::lock::___unlock, [i32, i32] -> []),
    //            "___wait" => func!(self::lock::___wait, [i32, i32] -> []),
    //
    //            "_getenv" => func!(self::env::_getenv, [i32] -> [i32]),
    //            "_setenv" => func!(self::env::_setenv, [i32, i32, i32] -> []),
    //            "_putenv" => func!(self::env::_putenv, [i32] -> []),
    //            "_unsetenv" => func!(self::env::_unsetenv, [i32] -> []),
    //            "_getpwnam" => func!(self::env::_getpwnam, [i32] -> [i32]),
    //            "_getgrnam" => func!(self::env::_getgrnam, [i32] -> [i32]),
    //            "___buildEnvironment" => func!(self::env::___buildEnvironment, [i32] -> []),
    //
    //            "___setErrNo" => func!(self::errno::___seterrno, [i32] -> [i32]),
    //
    //            "___syscall1" => func!(self::syscalls::___syscall1, [i32, i32] -> []),
    //            "___syscall3" => func!(self::syscalls::___syscall3, [i32, i32] -> [i32]),
    //            "___syscall4" => func!(self::syscalls::___syscall4, [i32, i32] -> [i32]),
    //            "___syscall5" => func!(self::syscalls::___syscall5, [i32, i32] -> [i32]),
    //            "___syscall6" => func!(self::syscalls::___syscall6, [i32, i32] -> [i32]),
    //            "___syscall12" => func!(self::syscalls::___syscall12, [i32, i32] -> [i32]),
    //            "___syscall20" => func!(self::syscalls::___syscall20, [] -> [i32]),
    //            "___syscall39" => func!(self::syscalls::___syscall39, [i32, i32] -> [i32]),
    //            "___syscall40" => func!(self::syscalls::___syscall40, [i32, i32] -> [i32]),
    //            "___syscall54" => func!(self::syscalls::___syscall54, [i32, i32] -> [i32]),
    //            "___syscall57" => func!(self::syscalls::___syscall57, [i32, i32] -> [i32]),
    //            "___syscall63" => func!(self::syscalls::___syscall63, [i32, i32] -> [i32]),
    //            "___syscall64" => func!(self::syscalls::___syscall64, [] -> [i32]),
    //            "___syscall102" => func!(self::syscalls::___syscall102, [i32, i32] -> [i32]),
    //            "___syscall114" => func!(self::syscalls::___syscall114, [i32, i32] -> [i32]),
    //            "___syscall122" => func!(self::syscalls::___syscall122, [i32, i32] -> [i32]),
    //            "___syscall140" => func!(self::syscalls::___syscall140, [i32, i32] -> [i32]),
    //            "___syscall142" => func!(self::syscalls::___syscall142, [i32, i32] -> [i32]),
    //            "___syscall145" => func!(self::syscalls::___syscall145, [i32, i32] -> [i32]),
    //            "___syscall146" => func!(self::syscalls::___syscall146, [i32, i32] -> [i32]),
    //            "___syscall180" => func!(self::syscalls::___syscall180, [i32, i32] -> [i32]),
    //            "___syscall181" => func!(self::syscalls::___syscall181, [i32, i32] -> [i32]),
    //            "___syscall192" => func!(self::syscalls::___syscall192, [i32, i32] -> [i32]),
    //            "___syscall195" => func!(self::syscalls::___syscall195, [i32, i32] -> [i32]),
    //            "___syscall197" => func!(self::syscalls::___syscall197, [i32, i32] -> [i32]),
    //            "___syscall201" => func!(self::syscalls::___syscall201, [] -> [i32]),
    //            "___syscall202" => func!(self::syscalls::___syscall202, [] -> [i32]),
    //            "___syscall212" => func!(self::syscalls::___syscall212, [i32, i32] -> [i32]),
    //            "___syscall221" => func!(self::syscalls::___syscall221, [i32, i32] -> [i32]),
    //            "___syscall330" => func!(self::syscalls::___syscall330, [i32, i32] -> [i32]),
    //            "___syscall340" => func!(self::syscalls::___syscall340, [i32, i32] -> [i32]),
    //
    //            "abort" => func!(self::process::em_abort, [i32] -> []),
    //            "_abort" => func!(self::process::_abort, [] -> []),
    //            "abortStackOverflow" => func!(self::process::abort_stack_overflow, [] -> []),
    //            "_llvm_trap" => func!(self::process::_llvm_trap, [] -> []),
    //            "_fork" => func!(self::process::_fork, [] -> [i32]),
    //            "_exit" => func!(self::process::_exit, [i32] -> []),
    //            "_system" => func!(self::process::_system, [] -> [i32]),
    //            "_popen" => func!(self::process::_popen, [] -> [i32]),
    //
    //            "_sigemptyset" => func!(self::signal::_sigemptyset, [i32] -> [i32]),
    //            "_sigaddset" => func!(self::signal::_sigaddset, [i32, i32] -> [i32]),
    //            "_sigprocmask" => func!(self::signal::_sigprocmask, [] -> [i32]),
    //            "_sigaction" => func!(self::signal::_sigaction, [i32, i32, i32] -> [i32]),
    //            "_signal" => func!(self::signal::_signal, [i32] -> [i32]),
    //
    //            "abortOnCannotGrowMemory" => func!(self::memory::abort_on_cannot_grow_memory, [] -> []),
    //            "_emscripten_memcpy_big" => func!(self::memory::_emscripten_memcpy_big, [i32, i32, i32] -> [i32]),
    //            "enlargeMemory" => func!(self::memory::enlarge_memory, [] -> []),
    //            "getTotalMemory" => func!(self::memory::get_total_memory, [] -> [i32]),
    //            "___map_file" => func!(self::memory::___map_file, [] -> [i32]),
    //
    //            "___cxa_allocate_exception" => func!(self::exception::___cxa_allocate_exception, [i32] -> [i32]),
    //            "___cxa_throw" => func!(self::exception::___cxa_throw, [i32, i32, i32] -> []),
    //
    //            "nullFunc_ii" => func!(self::nullfunc::nullfunc_ii, [i32] -> []),
    //            "nullFunc_iii" => func!(self::nullfunc::nullfunc_iii, [i32] -> []),
    //            "nullFunc_iiii" => func!(self::nullfunc::nullfunc_iiii, [i32] -> []),
    //            "nullFunc_iiiii" => func!(self::nullfunc::nullfunc_iiiii, [i32] -> []),
    //            "nullFunc_iiiiii" => func!(self::nullfunc::nullfunc_iiiiii, [i32] -> []),
    //            "nullFunc_v" => func!(self::nullfunc::nullfunc_v, [i32] -> []),
    //            "nullFunc_vi" => func!(self::nullfunc::nullfunc_vi, [i32] -> []),
    //            "nullFunc_vii" => func!(self::nullfunc::nullfunc_vii, [i32] -> []),
    //            "nullFunc_viii" => func!(self::nullfunc::nullfunc_viii, [i32] -> []),
    //            "nullFunc_viiii" => func!(self::nullfunc::nullfunc_viiii, [i32] -> []),
    //            "nullFunc_viiiii" => func!(self::nullfunc::nullfunc_viiiii, [i32] -> []),
    //            "nullFunc_viiiiii" => func!(self::nullfunc::nullfunc_viiiiii, [i32] -> []),
    //
    //            "_gettimeofday" => func!(self::time::_gettimeofday, [i32, i32] -> [i32]),
    //            "_clock_gettime" => func!(self::time::_clock_gettime, [i32, i32] -> [i32]),
    //            "___clock_gettime" => func!(self::time::___clock_gettime, [i32, i32] -> [i32]),
    //            "_clock" => func!(self::time::_clock, [] -> [i32]),
    //            "_difftime" => func!(self::time::_difftime, [i32, i32] -> [i32]),
    //            "_asctime" => func!(self::time::_asctime, [i32] -> [i32]),
    //            "_asctime_r" => func!(self::time::_asctime_r, [i32, i32] -> [i32]),
    //            "_localtime" => func!(self::time::_localtime, [i32] -> [i32]),
    //            "_time" => func!(self::time::_time, [i32] -> [i32]),
    //            "_strftime" => func!(self::time::_strftime, [i32, i32, i32, i32] -> [i32]),
    //            "_localtime_r" => func!(self::time::_localtime_r, [i32, i32] -> [i32]),
    //
    //            "_getpagesize" => func!(self::env::_getpagesize, [] -> [i32])
    //            "_sysconf" => func!(self::env::_sysconf, [i32] -> [i32]),
    //            "_llvm_log10_f64" => func!(self::math::_llvm_log10_f64, [f64] -> [f64]),
    //            "_llvm_log2_f64" => func!(self::math::_llvm_log2_f64, [f64] -> [f64]),
    //
    //            "__setjmp" => func!(self::jmp::__setjmp, [i32] -> [i32]),
    //            "__longjmp" => func!(self::jmp::__longjmp, [i32, i32] -> []),
    //
    //        },
    //        "asm2wasm" => {
    //            "f64-rem" => func!(self::math::f64_rem, [f64, f64] -> [f64]),
    //        },
    //    };

    //    mock_external!(env_namespace, _waitpid);
    //    mock_external!(env_namespace, _utimes);
    //    mock_external!(env_namespace, _usleep);
    //    // mock_external!(env_namespace, _time);
    //    // mock_external!(env_namespace, _sysconf);
    //    // mock_external!(env_namespace, _strftime);
    //    mock_external!(env_namespace, _sigsuspend);
    //    // mock_external!(env_namespace, _sigprocmask);
    //    // mock_external!(env_namespace, _sigemptyset);
    //    // mock_external!(env_namespace, _sigaddset);
    //    // mock_external!(env_namespace, _sigaction);
    //    mock_external!(env_namespace, _setitimer);
    //    mock_external!(env_namespace, _setgroups);
    //    mock_external!(env_namespace, _setgrent);
    //    mock_external!(env_namespace, _sem_wait);
    //    mock_external!(env_namespace, _sem_post);
    //    mock_external!(env_namespace, _sem_init);
    //    mock_external!(env_namespace, _sched_yield);
    //    mock_external!(env_namespace, _raise);
    //    mock_external!(env_namespace, _mktime);
    //    // mock_external!(env_namespace, _localtime_r);
    //    // mock_external!(env_namespace, _localtime);
    //    mock_external!(env_namespace, _llvm_stacksave);
    //    mock_external!(env_namespace, _llvm_stackrestore);
    //    mock_external!(env_namespace, _kill);
    //    mock_external!(env_namespace, _gmtime_r);
    //    // mock_external!(env_namespace, _gettimeofday);
    //    // mock_external!(env_namespace, _getpagesize);
    //    mock_external!(env_namespace, _getgrent);
    //    mock_external!(env_namespace, _getaddrinfo);
    //    // mock_external!(env_namespace, _fork);
    //    // mock_external!(env_namespace, _exit);
    //    mock_external!(env_namespace, _execve);
    //    mock_external!(env_namespace, _endgrent);
    //    // mock_external!(env_namespace, _clock_gettime);
    //    mock_external!(env_namespace, ___syscall97);
    //    mock_external!(env_namespace, ___syscall91);
    //    mock_external!(env_namespace, ___syscall85);
    //    mock_external!(env_namespace, ___syscall75);
    //    mock_external!(env_namespace, ___syscall66);
    //    // mock_external!(env_namespace, ___syscall64);
    //    // mock_external!(env_namespace, ___syscall63);
    //    // mock_external!(env_namespace, ___syscall60);
    //    // mock_external!(env_namespace, ___syscall54);
    //    // mock_external!(env_namespace, ___syscall39);
    //    mock_external!(env_namespace, ___syscall38);
    //    // mock_external!(env_namespace, ___syscall340);
    //    mock_external!(env_namespace, ___syscall334);
    //    mock_external!(env_namespace, ___syscall300);
    //    mock_external!(env_namespace, ___syscall295);
    //    mock_external!(env_namespace, ___syscall272);
    //    mock_external!(env_namespace, ___syscall268);
    //    // mock_external!(env_namespace, ___syscall221);
    //    mock_external!(env_namespace, ___syscall220);
    //    // mock_external!(env_namespace, ___syscall212);
    //    // mock_external!(env_namespace, ___syscall201);
    //    mock_external!(env_namespace, ___syscall199);
    //    // mock_external!(env_namespace, ___syscall197);
    //    mock_external!(env_namespace, ___syscall196);
    //    // mock_external!(env_namespace, ___syscall195);
    //    mock_external!(env_namespace, ___syscall194);
    //    mock_external!(env_namespace, ___syscall191);
    //    // mock_external!(env_namespace, ___syscall181);
    //    // mock_external!(env_namespace, ___syscall180);
    //    mock_external!(env_namespace, ___syscall168);
    //    // mock_external!(env_namespace, ___syscall146);
    //    // mock_external!(env_namespace, ___syscall145);
    //    // mock_external!(env_namespace, ___syscall142);
    //    mock_external!(env_namespace, ___syscall140);
    //    // mock_external!(env_namespace, ___syscall122);
    //    // mock_external!(env_namespace, ___syscall102);
    //    // mock_external!(env_namespace, ___syscall20);
    //    mock_external!(env_namespace, ___syscall15);
    //    mock_external!(env_namespace, ___syscall10);
    //    mock_external!(env_namespace, _dlopen);
    //    mock_external!(env_namespace, _dlclose);
    //    mock_external!(env_namespace, _dlsym);
    //    mock_external!(env_namespace, _dlerror);
>>>>>>> e82637b0

    imports.register("env", env_namespace);
    imports.register("asm2wasm", asm_namespace);
    imports.register("global", global_namespace);
    imports.register("global.Math", global_math_namespace);

    imports
}

/// The current version of this crate
pub const VERSION: &str = env!("CARGO_PKG_VERSION");<|MERGE_RESOLUTION|>--- conflicted
+++ resolved
@@ -5,18 +5,6 @@
 use std::cell::UnsafeCell;
 use std::{ffi::c_void, fmt, mem, ptr};
 use wasmer_runtime_core::{
-<<<<<<< HEAD
-    error::CallResult,
-    export::{Context, Export, FuncPointer, GlobalPointer, MemoryPointer, TablePointer},
-    import::{ImportObject, Namespace},
-    instance::Instance,
-    memory::LinearMemory,
-    module::Module,
-    structures::TypedIndex,
-    table::TableBacking,
-    types::{ElementType, FuncSig, GlobalDesc, LocalMemoryIndex, Memory, Table, Type::*, Value},
-    vm::Ctx,
-=======
     export::{Context, Export, FuncPointer},
     func,
     global::Global,
@@ -28,7 +16,6 @@
         FuncSig, GlobalDescriptor,
         Type::{self, *},
     },
->>>>>>> e82637b0
     vm::LocalGlobal,
     vm::LocalMemory,
     vm::LocalTable,
@@ -251,7 +238,6 @@
     }};
 }
 
-<<<<<<< HEAD
 macro_rules! func {
     ($namespace:ident, $function:ident) => {{
         unsafe { FuncPointer::new($namespace::$function as _) }
@@ -282,10 +268,6 @@
     // Global namespace
     infinity: u64,
     nan: u64,
-=======
-pub struct EmscriptenGlobals<'a> {
-    pub data: HashMap<&'a str, HashMap<&'a str, (u64, Type)>>, // <namespace, <field_name, (global_value, type)>>
->>>>>>> e82637b0
 }
 
 pub struct EmscriptenGlobals {
@@ -364,7 +346,6 @@
     let mut global_namespace = Namespace::new();
     let mut global_math_namespace = Namespace::new();
 
-<<<<<<< HEAD
     // Add globals.
     // NOTE: There is really no need for checks, these globals should always be available.
 
@@ -2309,210 +2290,6 @@
     // mock_external!(env_namespace, ___syscall20);
     mock_external!(env_namespace, _dlerror);
     mock_external!(env_namespace, _gmtime);
-=======
-    // TODO use the new macro format
-    //    let import_object = imports! {
-    //        "env" => {
-    //            // Globals.
-    //            "STACKTOP" => Global::new(Value::I32(stacktop(STATIC_BUMP) as i32)),
-    //            "STACK_MAX" => Global::new(Value::I32(stack_max(STATIC_BUMP) as i32)),
-    //            "DYNAMICTOP_PTR" => Global::new(Value::I32(dynamictop_ptr(STATIC_BUMP) as i32)),
-    //            "tableBase" => Global::new(Value::I32(0)),
-    //            "Infinity" => Global::new(Value::F64(f64::INFINITY)),
-    //            "NaN" => Global::new(Value::F64(f64::NAN)),
-    //
-    //            // Functions.
-    //            "printf" => func!(self::io::printf, [i32, i32] -> [i32]),
-    //            "putchar" => func!(self::io::putchar, [i32] -> []),
-    //
-    //            "___lock" => func!(self::lock::___lock, [i32, i32] -> []),
-    //            "___unlock" => func!(self::lock::___unlock, [i32, i32] -> []),
-    //            "___wait" => func!(self::lock::___wait, [i32, i32] -> []),
-    //
-    //            "_getenv" => func!(self::env::_getenv, [i32] -> [i32]),
-    //            "_setenv" => func!(self::env::_setenv, [i32, i32, i32] -> []),
-    //            "_putenv" => func!(self::env::_putenv, [i32] -> []),
-    //            "_unsetenv" => func!(self::env::_unsetenv, [i32] -> []),
-    //            "_getpwnam" => func!(self::env::_getpwnam, [i32] -> [i32]),
-    //            "_getgrnam" => func!(self::env::_getgrnam, [i32] -> [i32]),
-    //            "___buildEnvironment" => func!(self::env::___buildEnvironment, [i32] -> []),
-    //
-    //            "___setErrNo" => func!(self::errno::___seterrno, [i32] -> [i32]),
-    //
-    //            "___syscall1" => func!(self::syscalls::___syscall1, [i32, i32] -> []),
-    //            "___syscall3" => func!(self::syscalls::___syscall3, [i32, i32] -> [i32]),
-    //            "___syscall4" => func!(self::syscalls::___syscall4, [i32, i32] -> [i32]),
-    //            "___syscall5" => func!(self::syscalls::___syscall5, [i32, i32] -> [i32]),
-    //            "___syscall6" => func!(self::syscalls::___syscall6, [i32, i32] -> [i32]),
-    //            "___syscall12" => func!(self::syscalls::___syscall12, [i32, i32] -> [i32]),
-    //            "___syscall20" => func!(self::syscalls::___syscall20, [] -> [i32]),
-    //            "___syscall39" => func!(self::syscalls::___syscall39, [i32, i32] -> [i32]),
-    //            "___syscall40" => func!(self::syscalls::___syscall40, [i32, i32] -> [i32]),
-    //            "___syscall54" => func!(self::syscalls::___syscall54, [i32, i32] -> [i32]),
-    //            "___syscall57" => func!(self::syscalls::___syscall57, [i32, i32] -> [i32]),
-    //            "___syscall63" => func!(self::syscalls::___syscall63, [i32, i32] -> [i32]),
-    //            "___syscall64" => func!(self::syscalls::___syscall64, [] -> [i32]),
-    //            "___syscall102" => func!(self::syscalls::___syscall102, [i32, i32] -> [i32]),
-    //            "___syscall114" => func!(self::syscalls::___syscall114, [i32, i32] -> [i32]),
-    //            "___syscall122" => func!(self::syscalls::___syscall122, [i32, i32] -> [i32]),
-    //            "___syscall140" => func!(self::syscalls::___syscall140, [i32, i32] -> [i32]),
-    //            "___syscall142" => func!(self::syscalls::___syscall142, [i32, i32] -> [i32]),
-    //            "___syscall145" => func!(self::syscalls::___syscall145, [i32, i32] -> [i32]),
-    //            "___syscall146" => func!(self::syscalls::___syscall146, [i32, i32] -> [i32]),
-    //            "___syscall180" => func!(self::syscalls::___syscall180, [i32, i32] -> [i32]),
-    //            "___syscall181" => func!(self::syscalls::___syscall181, [i32, i32] -> [i32]),
-    //            "___syscall192" => func!(self::syscalls::___syscall192, [i32, i32] -> [i32]),
-    //            "___syscall195" => func!(self::syscalls::___syscall195, [i32, i32] -> [i32]),
-    //            "___syscall197" => func!(self::syscalls::___syscall197, [i32, i32] -> [i32]),
-    //            "___syscall201" => func!(self::syscalls::___syscall201, [] -> [i32]),
-    //            "___syscall202" => func!(self::syscalls::___syscall202, [] -> [i32]),
-    //            "___syscall212" => func!(self::syscalls::___syscall212, [i32, i32] -> [i32]),
-    //            "___syscall221" => func!(self::syscalls::___syscall221, [i32, i32] -> [i32]),
-    //            "___syscall330" => func!(self::syscalls::___syscall330, [i32, i32] -> [i32]),
-    //            "___syscall340" => func!(self::syscalls::___syscall340, [i32, i32] -> [i32]),
-    //
-    //            "abort" => func!(self::process::em_abort, [i32] -> []),
-    //            "_abort" => func!(self::process::_abort, [] -> []),
-    //            "abortStackOverflow" => func!(self::process::abort_stack_overflow, [] -> []),
-    //            "_llvm_trap" => func!(self::process::_llvm_trap, [] -> []),
-    //            "_fork" => func!(self::process::_fork, [] -> [i32]),
-    //            "_exit" => func!(self::process::_exit, [i32] -> []),
-    //            "_system" => func!(self::process::_system, [] -> [i32]),
-    //            "_popen" => func!(self::process::_popen, [] -> [i32]),
-    //
-    //            "_sigemptyset" => func!(self::signal::_sigemptyset, [i32] -> [i32]),
-    //            "_sigaddset" => func!(self::signal::_sigaddset, [i32, i32] -> [i32]),
-    //            "_sigprocmask" => func!(self::signal::_sigprocmask, [] -> [i32]),
-    //            "_sigaction" => func!(self::signal::_sigaction, [i32, i32, i32] -> [i32]),
-    //            "_signal" => func!(self::signal::_signal, [i32] -> [i32]),
-    //
-    //            "abortOnCannotGrowMemory" => func!(self::memory::abort_on_cannot_grow_memory, [] -> []),
-    //            "_emscripten_memcpy_big" => func!(self::memory::_emscripten_memcpy_big, [i32, i32, i32] -> [i32]),
-    //            "enlargeMemory" => func!(self::memory::enlarge_memory, [] -> []),
-    //            "getTotalMemory" => func!(self::memory::get_total_memory, [] -> [i32]),
-    //            "___map_file" => func!(self::memory::___map_file, [] -> [i32]),
-    //
-    //            "___cxa_allocate_exception" => func!(self::exception::___cxa_allocate_exception, [i32] -> [i32]),
-    //            "___cxa_throw" => func!(self::exception::___cxa_throw, [i32, i32, i32] -> []),
-    //
-    //            "nullFunc_ii" => func!(self::nullfunc::nullfunc_ii, [i32] -> []),
-    //            "nullFunc_iii" => func!(self::nullfunc::nullfunc_iii, [i32] -> []),
-    //            "nullFunc_iiii" => func!(self::nullfunc::nullfunc_iiii, [i32] -> []),
-    //            "nullFunc_iiiii" => func!(self::nullfunc::nullfunc_iiiii, [i32] -> []),
-    //            "nullFunc_iiiiii" => func!(self::nullfunc::nullfunc_iiiiii, [i32] -> []),
-    //            "nullFunc_v" => func!(self::nullfunc::nullfunc_v, [i32] -> []),
-    //            "nullFunc_vi" => func!(self::nullfunc::nullfunc_vi, [i32] -> []),
-    //            "nullFunc_vii" => func!(self::nullfunc::nullfunc_vii, [i32] -> []),
-    //            "nullFunc_viii" => func!(self::nullfunc::nullfunc_viii, [i32] -> []),
-    //            "nullFunc_viiii" => func!(self::nullfunc::nullfunc_viiii, [i32] -> []),
-    //            "nullFunc_viiiii" => func!(self::nullfunc::nullfunc_viiiii, [i32] -> []),
-    //            "nullFunc_viiiiii" => func!(self::nullfunc::nullfunc_viiiiii, [i32] -> []),
-    //
-    //            "_gettimeofday" => func!(self::time::_gettimeofday, [i32, i32] -> [i32]),
-    //            "_clock_gettime" => func!(self::time::_clock_gettime, [i32, i32] -> [i32]),
-    //            "___clock_gettime" => func!(self::time::___clock_gettime, [i32, i32] -> [i32]),
-    //            "_clock" => func!(self::time::_clock, [] -> [i32]),
-    //            "_difftime" => func!(self::time::_difftime, [i32, i32] -> [i32]),
-    //            "_asctime" => func!(self::time::_asctime, [i32] -> [i32]),
-    //            "_asctime_r" => func!(self::time::_asctime_r, [i32, i32] -> [i32]),
-    //            "_localtime" => func!(self::time::_localtime, [i32] -> [i32]),
-    //            "_time" => func!(self::time::_time, [i32] -> [i32]),
-    //            "_strftime" => func!(self::time::_strftime, [i32, i32, i32, i32] -> [i32]),
-    //            "_localtime_r" => func!(self::time::_localtime_r, [i32, i32] -> [i32]),
-    //
-    //            "_getpagesize" => func!(self::env::_getpagesize, [] -> [i32])
-    //            "_sysconf" => func!(self::env::_sysconf, [i32] -> [i32]),
-    //            "_llvm_log10_f64" => func!(self::math::_llvm_log10_f64, [f64] -> [f64]),
-    //            "_llvm_log2_f64" => func!(self::math::_llvm_log2_f64, [f64] -> [f64]),
-    //
-    //            "__setjmp" => func!(self::jmp::__setjmp, [i32] -> [i32]),
-    //            "__longjmp" => func!(self::jmp::__longjmp, [i32, i32] -> []),
-    //
-    //        },
-    //        "asm2wasm" => {
-    //            "f64-rem" => func!(self::math::f64_rem, [f64, f64] -> [f64]),
-    //        },
-    //    };
-
-    //    mock_external!(env_namespace, _waitpid);
-    //    mock_external!(env_namespace, _utimes);
-    //    mock_external!(env_namespace, _usleep);
-    //    // mock_external!(env_namespace, _time);
-    //    // mock_external!(env_namespace, _sysconf);
-    //    // mock_external!(env_namespace, _strftime);
-    //    mock_external!(env_namespace, _sigsuspend);
-    //    // mock_external!(env_namespace, _sigprocmask);
-    //    // mock_external!(env_namespace, _sigemptyset);
-    //    // mock_external!(env_namespace, _sigaddset);
-    //    // mock_external!(env_namespace, _sigaction);
-    //    mock_external!(env_namespace, _setitimer);
-    //    mock_external!(env_namespace, _setgroups);
-    //    mock_external!(env_namespace, _setgrent);
-    //    mock_external!(env_namespace, _sem_wait);
-    //    mock_external!(env_namespace, _sem_post);
-    //    mock_external!(env_namespace, _sem_init);
-    //    mock_external!(env_namespace, _sched_yield);
-    //    mock_external!(env_namespace, _raise);
-    //    mock_external!(env_namespace, _mktime);
-    //    // mock_external!(env_namespace, _localtime_r);
-    //    // mock_external!(env_namespace, _localtime);
-    //    mock_external!(env_namespace, _llvm_stacksave);
-    //    mock_external!(env_namespace, _llvm_stackrestore);
-    //    mock_external!(env_namespace, _kill);
-    //    mock_external!(env_namespace, _gmtime_r);
-    //    // mock_external!(env_namespace, _gettimeofday);
-    //    // mock_external!(env_namespace, _getpagesize);
-    //    mock_external!(env_namespace, _getgrent);
-    //    mock_external!(env_namespace, _getaddrinfo);
-    //    // mock_external!(env_namespace, _fork);
-    //    // mock_external!(env_namespace, _exit);
-    //    mock_external!(env_namespace, _execve);
-    //    mock_external!(env_namespace, _endgrent);
-    //    // mock_external!(env_namespace, _clock_gettime);
-    //    mock_external!(env_namespace, ___syscall97);
-    //    mock_external!(env_namespace, ___syscall91);
-    //    mock_external!(env_namespace, ___syscall85);
-    //    mock_external!(env_namespace, ___syscall75);
-    //    mock_external!(env_namespace, ___syscall66);
-    //    // mock_external!(env_namespace, ___syscall64);
-    //    // mock_external!(env_namespace, ___syscall63);
-    //    // mock_external!(env_namespace, ___syscall60);
-    //    // mock_external!(env_namespace, ___syscall54);
-    //    // mock_external!(env_namespace, ___syscall39);
-    //    mock_external!(env_namespace, ___syscall38);
-    //    // mock_external!(env_namespace, ___syscall340);
-    //    mock_external!(env_namespace, ___syscall334);
-    //    mock_external!(env_namespace, ___syscall300);
-    //    mock_external!(env_namespace, ___syscall295);
-    //    mock_external!(env_namespace, ___syscall272);
-    //    mock_external!(env_namespace, ___syscall268);
-    //    // mock_external!(env_namespace, ___syscall221);
-    //    mock_external!(env_namespace, ___syscall220);
-    //    // mock_external!(env_namespace, ___syscall212);
-    //    // mock_external!(env_namespace, ___syscall201);
-    //    mock_external!(env_namespace, ___syscall199);
-    //    // mock_external!(env_namespace, ___syscall197);
-    //    mock_external!(env_namespace, ___syscall196);
-    //    // mock_external!(env_namespace, ___syscall195);
-    //    mock_external!(env_namespace, ___syscall194);
-    //    mock_external!(env_namespace, ___syscall191);
-    //    // mock_external!(env_namespace, ___syscall181);
-    //    // mock_external!(env_namespace, ___syscall180);
-    //    mock_external!(env_namespace, ___syscall168);
-    //    // mock_external!(env_namespace, ___syscall146);
-    //    // mock_external!(env_namespace, ___syscall145);
-    //    // mock_external!(env_namespace, ___syscall142);
-    //    mock_external!(env_namespace, ___syscall140);
-    //    // mock_external!(env_namespace, ___syscall122);
-    //    // mock_external!(env_namespace, ___syscall102);
-    //    // mock_external!(env_namespace, ___syscall20);
-    //    mock_external!(env_namespace, ___syscall15);
-    //    mock_external!(env_namespace, ___syscall10);
-    //    mock_external!(env_namespace, _dlopen);
-    //    mock_external!(env_namespace, _dlclose);
-    //    mock_external!(env_namespace, _dlsym);
-    //    mock_external!(env_namespace, _dlerror);
->>>>>>> e82637b0
 
     imports.register("env", env_namespace);
     imports.register("asm2wasm", asm_namespace);

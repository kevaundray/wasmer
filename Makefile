--- conflicted
+++ resolved
@@ -29,12 +29,9 @@
 
 test:
 	# We use one thread so the emscripten stdouts doesn't collide
-<<<<<<< HEAD
 	# cargo test --all -- --test-threads=1 $(runargs)
+	# cargo test --all --exclude wasmer-emscripten -- --test-threads=1 $(runargs)
 	cargo test -p wasmer-runtime -- --test-threads=1 $(runargs)
-=======
-	cargo test --all --exclude wasmer-emscripten -- --test-threads=1 $(runargs)
->>>>>>> ac994d0c
 
 release:
 	# If you are in OS-X, you will need mingw-w64 for cross compiling to windows

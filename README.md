
<div align="center">
  <a href="https://wasmer.io" target="_blank" rel="noopener noreferrer">
    <img width="300" src="https://raw.githubusercontent.com/wasmerio/wasmer/master/assets/logo.png" alt="Wasmer logo">
  </a>
  
  <p>
    <a href="https://dev.azure.com/wasmerio/wasmer/_build/latest?definitionId=3&branchName=master">
      <img src="https://img.shields.io/azure-devops/build/wasmerio/wasmer/3.svg?style=flat-square" alt="Build Status">
    </a>
    <a href="https://slack.wasmer.io">
      <img src="https://img.shields.io/static/v1?label=Slack&message=join%20chat&color=brighgreen&style=flat-square" alt="Slack channel">
    </a> 
    <a href="https://github.com/wasmerio/wasmer/blob/master/LICENSE">
      <img src="https://img.shields.io/github/license/wasmerio/wasmer.svg?style=flat-square" alt="License">
    </a>
  </p>

  <h3>
    <a href="https://wasmer.io/">Website</a>
    <span> • </span>
    <a href="https://docs.wasmer.io">Docs</a>
    <span> • </span>
    <a href="https://medium.com/wasmer/">Blog</a>
    <span> • </span>
    <a href="https://slack.wasmer.io/">Slack</a>
    <span> • </span>
    <a href="https://twitter.com/wasmerio">Twitter</a>
  </h3>

<<<<<<< HEAD
```sh
brew install cmake pkg-config
```
=======
</div>
>>>>>>> 99f8c949

<br />

<<<<<<< HEAD
```sh
sudo port install cmake pkg-config
```
=======
[Wasmer](https://wasmer.io/) is a standalone [WebAssembly](https://webassembly.org/) runtime:
* **Universal**: Wasmer is available in *Linux, macOS and Windows* (for both Desktop and [ARM](https://medium.com/wasmer/running-webassembly-on-arm-7d365ed0e50c))
* **Fast**: Wasmer aims to run WebAssembly at near-native speed
* **Pluggable**: Wasmer can be used from almost **any programming language**
* **Safe**: supporting [WASI](https://github.com/WebAssembly/WASI) and [Emscripten](https://emscripten.org/)
>>>>>>> 99f8c949

It is used to run software fast, universally and safely: standalone applications and universal libraries.

## Contents

- [Quickstart](#quickstart)
- [Language Integrations](#language-integrations)
- [Contribute](#contribute)
- [Community](#community)

## Quickstart

Get started with Wasmer:

#### 1. Install Wasmer

```sh
curl https://get.wasmer.io -sSfL | sh
```
> Note: *Wasmer is also [available on Windows](https://github.com/wasmerio/wasmer/releases)*

<details>
  <summary><b>Alternative</b>: Install with Homebrew</summary>
  <p>

```sh
brew install wasmer
```

</p>
</details>

#### 2. Use Wasmer

Download a WASM file, and use it universally! You can start with QuickJS: [qjs.wasm](https://registry-cdn.wapm.io/contents/_/quickjs/0.0.3/build/qjs.wasm)

```bash
wasmer qjs.wasm
```

#### 3. Next steps

Here is what you can do next:

- [Use Wasmer from your Rust application](https://docs.wasmer.io/integrations/rust)
- [Publish a Wasm package on WAPM](https://docs.wasmer.io/ecosystem/wapm/publishing-your-package)
- [Read more about Wasmer](https://medium.com/wasmer/)


### Language Integrations

Wasmer runtime can be used as a library embedded in different languages, so you can **use WebAssembly anywhere** 🎉

| &nbsp; | Language | Docs | Author(s) | Maintenance | Release | Stars |
|-|-|-|-|-|-|-|
| ![Rust logo](./assets/languages/rust.svg) | [**Rust**](https://github.com/wasmerio/wasmer-rust-example) | [Docs](https://wasmerio.github.io/wasmer/crates/wasmer_runtime/) | Wasmer | actively developed | <a href="https://crates.io/crates/wasmer-runtime/" target="_blank">![last release](https://img.shields.io/crates/v/wasmer-runtime?style=flat-square)</a> | ![number of Github stars](https://img.shields.io/github/stars/wasmerio/wasmer?style=flat-square) |
| ![C logo](./assets/languages/c.svg) | [**C/C++**](https://github.com/wasmerio/wasmer-c-api) | [Docs](https://wasmerio.github.io/wasmer/c/runtime-c-api/) | Wasmer | actively developed | <a href="https://github.com/wasmerio/wasmer-c-api/" target="_blank">![last release](https://img.shields.io/github/v/release/wasmerio/wasmer?style=flat-square)</a> | ![number of Github stars](https://img.shields.io/github/stars/wasmerio/wasmer?style=flat-square) |
| ![Python logo](./assets/languages/python.svg) | [**Python**](https://github.com/wasmerio/python-ext-wasm) | [Docs](https://github.com/wasmerio/python-ext-wasm#api-of-the-wasmer-extensionmodule) | Wasmer | actively developed | <a href="https://pypi.org/project/wasmer/" target="_blank">![last release](https://img.shields.io/pypi/v/wasmer?style=flat-square)</a> | ![number of Github stars](https://img.shields.io/github/stars/wasmerio/python-ext-wasm?style=flat-square) |
| ![Go logo](./assets/languages/go.svg) | [**Go**](https://github.com/wasmerio/go-ext-wasm) | [Docs](https://github.com/wasmerio/go-ext-wasm#basic-example-exported-function) | Wasmer | actively developed | <a href="https://github.com/wasmerio/go-ext-wasm" target="_blank">![last release](https://img.shields.io/github/v/release/wasmerio/go-ext-wasm?style=flat-square)</a> | ![number of Github stars](https://img.shields.io/github/stars/wasmerio/go-ext-wasm?style=flat-square) |
| ![PHP logo](./assets/languages/php.svg) | [**PHP**](https://github.com/wasmerio/php-ext-wasm) | [Docs](https://wasmerio.github.io/php-ext-wasm/wasm/) | Wasmer | actively developed | <a href="https://pecl.php.net/package/wasm" target="_blank">![last release](https://img.shields.io/github/v/release/wasmerio/php-ext-wasm?style=flat-square)</a> | ![number of Github stars](https://img.shields.io/github/stars/wasmerio/php-ext-wasm?style=flat-square) |
| ![Ruby logo](./assets/languages/ruby.svg) | [**Ruby**](https://github.com/wasmerio/ruby-ext-wasm) | [Docs](https://www.rubydoc.info/gems/wasmer/) | Wasmer | actively developed | <a href="https://rubygems.org/gems/wasmer" target="_blank">![last release](https://img.shields.io/gem/v/wasmer?style=flat-square)</a> | ![number of Github stars](https://img.shields.io/github/stars/wasmerio/ruby-ext-wasm?style=flat-square) |
| ![Postgres logo](./assets/languages/postgres.svg) | [**Postgres**](https://github.com/wasmerio/postgres-ext-wasm) | |  Wasmer | actively developed | <a href="https://github.com/wasmerio/postgres-ext-wasm" target="_blank">![last release](https://img.shields.io/github/v/release/wasmerio/postgres-ext-wasm?style=flat-square)</a> | ![number of Github stars](https://img.shields.io/github/stars/wasmerio/postgres-ext-wasm?style=flat-square) |
| ![JS Logo](./assets/languages/js.svg) | [**JavaScript**](https://github.com/wasmerio/wasmer-js) | [Docs](https://docs.wasmer.io/wasmer-js/wasmer-js) | Wasmer | actively developed | <a href="https://www.npmjs.com/package/@wasmer/wasi" target="_blank">![last release](https://img.shields.io/npm/v/@wasmer/wasi?style=flat-square)</a> | ![number of Github stars](https://img.shields.io/github/stars/wasmerio/wasmer-js?style=flat-square) |
| ![C# logo](./assets/languages/csharp.svg) | [**C#/.Net**](https://github.com/migueldeicaza/WasmerSharp) | [Docs](https://migueldeicaza.github.io/WasmerSharp/) |[Miguel de Icaza](https://github.com/migueldeicaza) | actively developed | <a href="https://www.nuget.org/packages/WasmerSharp/" target="_blank">![last release](https://img.shields.io/nuget/v/WasmerSharp?style=flat-square)</a> | ![number of Github stars](https://img.shields.io/github/stars/migueldeicaza/WasmerSharp?style=flat-square) |
| ![R logo](./assets/languages/r.svg) | [**R**](https://github.com/dirkschumacher/wasmr) | [Docs](https://github.com/dirkschumacher/wasmr#example) | [Dirk Schumacher](https://github.com/dirkschumacher) | actively developed | | ![number of Github stars](https://img.shields.io/github/stars/dirkschumacher/wasmr?style=flat-square) |
| ![Elixir logo](./assets/languages/elixir.png) | [**Elixir**](https://github.com/tessi/wasmex) | [Docs](https://hexdocs.pm/wasmex/api-reference.html) | [Philipp Tessenow](https://github.com/tessi) | actively developed | <a href="https://hex.pm/packages/wasmex" target="_blank">![last release](https://img.shields.io/hexpm/v/wasmex?style=flat-square)</a> | ![number of Github stars](https://img.shields.io/github/stars/tessi/wasmex?style=flat-square) |
| ❓ | [your language is missing?](https://github.com/wasmerio/wasmer/issues/new?assignees=&labels=%F0%9F%8E%89+enhancement&template=---feature-request.md&title=) | | | | |


## Contribute

**We welcome any form of contribution, especially from new members of our community** 💜

You can check how to build the Wasmer runtime in [our awesome docs](https://docs.wasmer.io/ecosystem/wasmer/building-from-source)!

### Testing

Test you want? The [Wasmer docs will show you how](https://docs.wasmer.io/ecosystem/wasmer/building-from-source/testing).

## Community

Wasmer has an amazing community developers and contributors. Welcome, please join us! 👋

### Channels

- [Slack](https://slack.wasmer.io/)
- [Twitter](https://twitter.com/wasmerio)
- [Facebook](https://www.facebook.com/wasmerio)
- [Email](mailto:hello@wasmer.io)<|MERGE_RESOLUTION|>--- conflicted
+++ resolved
@@ -28,27 +28,15 @@
     <a href="https://twitter.com/wasmerio">Twitter</a>
   </h3>
 
-<<<<<<< HEAD
-```sh
-brew install cmake pkg-config
-```
-=======
 </div>
->>>>>>> 99f8c949
 
 <br />
 
-<<<<<<< HEAD
-```sh
-sudo port install cmake pkg-config
-```
-=======
 [Wasmer](https://wasmer.io/) is a standalone [WebAssembly](https://webassembly.org/) runtime:
 * **Universal**: Wasmer is available in *Linux, macOS and Windows* (for both Desktop and [ARM](https://medium.com/wasmer/running-webassembly-on-arm-7d365ed0e50c))
 * **Fast**: Wasmer aims to run WebAssembly at near-native speed
 * **Pluggable**: Wasmer can be used from almost **any programming language**
 * **Safe**: supporting [WASI](https://github.com/WebAssembly/WASI) and [Emscripten](https://emscripten.org/)
->>>>>>> 99f8c949
 
 It is used to run software fast, universally and safely: standalone applications and universal libraries.
 
